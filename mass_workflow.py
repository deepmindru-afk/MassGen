"""
MASS Workflow Manager

This module handles the orchestration of the four-phase workflow:
1. Initial Processing - Agents work independently
2. Collaboration & Refinement - Agents review each other's work
3. Consensus Building & Debate - Agents reach consensus through structured debate
4. Final Presentation - Representative presents the final solution
"""
import asyncio
import logging
import time
from collections.abc import Callable
from concurrent.futures import ThreadPoolExecutor, as_completed
from typing import Any

from mass_agent import AgentResponse, MassAgent, TaskInput
from mass_logging import get_log_manager
from mass_orchestration import MassOrchestrationSystem
from mass_streaming_display import create_streaming_display

# Set up logging
logger = logging.getLogger(__name__)


class MassWorkflowManager:
    """
    Orchestrates the complete MASS workflow across multiple agents.

    This manager handles the execution of all four phases, ensures proper
    orchestration between agents, and manages the overall workflow state.
    """
<<<<<<< HEAD
    
    def __init__(self, orchestration_system: MassOrchestrationSystem, 
                 parallel_execution: bool = True,
                 check_update_frequency: float = 3.0,  # 3 seconds default as per README
                 max_collaboration_rounds: int = 5,  # Maximum collaboration rounds
                 streaming_display: bool = True,  # Enable streaming display
                 stream_callback: Optional[Callable] = None,  # Custom stream callback
                 max_display_lines: int = 80):  # Maximum lines to display per agent
=======

    def __init__(
        self,
        orchestration_system: MassOrchestrationSystem,
        parallel_execution: bool = True,
        check_update_frequency: float = 3.0,  # 3 seconds default as per README
        max_collaboration_rounds: int = 5,  # Maximum collaboration rounds
        streaming_display: bool = True,  # Enable streaming display
        stream_callback: Callable | None = None,
    ):  # Custom stream callback
>>>>>>> 89456790
        """
        Initialize the workflow manager.

        Args:
            orchestration_system: The orchestration system managing agents
            parallel_execution: Whether to run agents in parallel
            check_update_frequency: How often agents check for updates in seconds (default 3)
            max_collaboration_rounds: Maximum number of collaboration rounds (default 5)
            streaming_display: Whether to enable streaming display (default True)
            stream_callback: Optional custom callback for streaming integration
            max_display_lines: Maximum lines to display per agent (default 80)
        """
        self.orchestration_system = orchestration_system
        self.parallel_execution = parallel_execution
        self.check_update_frequency = check_update_frequency
        self.max_collaboration_rounds = max_collaboration_rounds

        # Initialize streaming display
        self.streaming_orchestrator = create_streaming_display(
            display_type="terminal",
            display_enabled=streaming_display,
            stream_callback=stream_callback,
<<<<<<< HEAD
            max_lines=max_display_lines
=======
>>>>>>> 89456790
        )

        # Workflow state
        self.current_phase = "initial"
        self.phase_results: dict[str, list[dict[str, Any]]] = {
            "initial": [],
            "collaboration": [],
            "debate": [],
            "presentation": [],
        }

        # Callbacks for phase completion
        self.phase_callbacks: dict[str, list[Callable]] = {
            "initial": [],
            "collaboration": [],
            "debate": [],
            "presentation": [],
        }

    def add_phase_callback(self, phase: str, callback: Callable):
        """Add a callback to be executed when a phase completes."""
        if phase in self.phase_callbacks:
            self.phase_callbacks[phase].append(callback)

    def _update_orchestration_system_phase(self, new_phase: str):
        """Update the orchestration system's phase to match the workflow manager's phase."""
        old_phase = self.orchestration_system.system_state.phase
        self.orchestration_system.system_state.phase = new_phase
        logger.info(f"🔄 Phase transition: {old_phase} → {new_phase}")
        print(f"   🔄 System phase updated: {old_phase} → {new_phase}")

        # Update streaming display
        if self.streaming_orchestrator:
            self.streaming_orchestrator.update_system_phase(f"{old_phase} → {new_phase}")

    def run_complete_workflow(self, task: TaskInput, progress_callback: Callable | None = None) -> dict[str, Any]:
        """
        Run the complete four-phase MASS workflow.

        Args:
            task: The task to process
            progress_callback: Optional callback for progress updates

        Returns:
            Dictionary containing comprehensive workflow results
        """
        workflow_start_time = time.time()
        logger.info("=" * 80)
        logger.info("STARTING COMPLETE MASS WORKFLOW")
        logger.info("=" * 80)

        # Initialize orchestration system for this task
        self.orchestration_system.start_task(task)

        # Set expected answer if available in task context
        if task.context and "answer" in task.context:
            self.orchestration_system.set_expected_answer(task.context["answer"])
            logger.info(f"Expected answer set: {task.context['answer']}")

        # Phase 1: Initial Processing
        print("\n" + "🔵" * 20)
        print("📝 PHASE 1: INITIAL PROCESSING")
        print("🔵" * 20)
        print("🎯 Goal: Each agent works independently on the task")
        print("🛠️  Tools: live_search, code_execution")
        logger.info("Phase 1: Initial Processing")

        # Log phase transition
        log_manager = get_log_manager()
        if log_manager:
            log_manager.log_phase_transition("workflow_start", "initial")

        self.orchestration_system.start_phase_timing("initial")
        self.current_phase = "initial"
        self._update_orchestration_system_phase("initial")
        initial_results = self._run_phase_1_initial_processing(task, progress_callback)
        self.orchestration_system.end_phase_timing("initial")
        self.phase_results["initial"] = initial_results

        # Execute phase callbacks
        for callback in self.phase_callbacks["initial"]:
            callback(initial_results)

        successful_initial = len([r for r in initial_results if r["success"]])
        print(f"✅ SYSTEM: Phase 1 Complete - {successful_initial}/{len(initial_results)} agents successful")

        # Phase 2: Collaboration & Refinement
        print("\n" + "🟡" * 20)
        print("🤝 PHASE 2: COLLABORATION & REFINEMENT")
        print("🟡" * 20)
        print("🎯 Goal: Agents review peer solutions and collaborate")
        print("🔄 Process: Multiple rounds until consensus or voting complete")
        logger.info("Phase 2: Collaboration & Refinement")

        # Log phase transition
        if log_manager:
            log_manager.log_phase_transition("initial", "collaboration")

        self.orchestration_system.start_phase_timing("collaboration")
        self.current_phase = "collaboration"
        self._update_orchestration_system_phase("collaboration")
        collaboration_results = self._run_phase_2_collaboration(task, progress_callback)
        self.orchestration_system.end_phase_timing("collaboration")
        self.phase_results["collaboration"] = collaboration_results

        # Execute phase callbacks
        for callback in self.phase_callbacks["collaboration"]:
            callback(collaboration_results)

        # Phase 3: Consensus Building & Debate
        print("─" * 60)
        print("🔥 PHASE 3: CONSENSUS BUILDING & DEBATE")
        print("─" * 60)
        print("🎯 Goal: Final consensus building and solution selection")
        logger.info("Phase 3: Consensus Building & Debate")

        # Log phase transition
        if log_manager:
            log_manager.log_phase_transition("collaboration", "debate")

        self.orchestration_system.start_phase_timing("debate")
        self.current_phase = "debate"
        self._update_orchestration_system_phase("debate")
        debate_results = self._run_phase_3_debate(task, progress_callback)
        self.orchestration_system.end_phase_timing("debate")
        self.phase_results["debate"] = debate_results

        # Execute phase callbacks
        for callback in self.phase_callbacks["debate"]:
            callback(debate_results)

        # Phase 4: Final Presentation (only if consensus reached)
        if self.orchestration_system.system_state.consensus_reached:
            print("─" * 60)
            print("🎉 PHASE 4: FINAL PRESENTATION")
            print("─" * 60)
            print("🎯 Goal: Representative presents final solution with full context")
            logger.info("Phase 4: Final Presentation")

            # Log phase transition
            if log_manager:
                log_manager.log_phase_transition("debate", "presentation")

            self.orchestration_system.start_phase_timing("presentation")
            self.current_phase = "presentation"
            self._update_orchestration_system_phase("presentation")
            presentation_results = self._run_phase_4_presentation(task, progress_callback)
            self.orchestration_system.end_phase_timing("presentation")
            self.phase_results["presentation"] = presentation_results

            # Execute phase callbacks
            for callback in self.phase_callbacks["presentation"]:
                callback(presentation_results)
        else:
            logger.error("Debate phase completed but consensus not reached")
            print("\n❌ WORKFLOW FAILED: Consensus not reached after debate phase")
            raise RuntimeError("Consensus not reached after debate phase")

        # Get final solution - let it fail if consensus wasn't reached
        final_solution = self.orchestration_system.get_final_solution()

        # Calculate final metrics
        total_workflow_time = time.time() - workflow_start_time

        # Build comprehensive results
        results = {
            "success": True,
            "total_workflow_time": total_workflow_time,
            "final_solution": final_solution,
            "phase_results": self.phase_results,
            "system_status": self.orchestration_system.get_system_status(),
            "session_log": self.orchestration_system.export_detailed_session_log(),
        }

        # Log completion
        logger.info("=" * 80)
        logger.info("WORKFLOW COMPLETED SUCCESSFULLY")
        logger.info(f"Total execution time: {total_workflow_time:.2f} seconds")
        logger.info(f"Winning solution: Agent {final_solution['agent_id']}")
        logger.info(f"Consensus method: {final_solution.get('consensus_method', 'natural')}")
        logger.info("=" * 80)

        return results

    def _run_phase_1_initial_processing(
        self, task: TaskInput, progress_callback: Callable | None = None
    ) -> list[dict[str, Any]]:
        """
        Phase 1: All agents work independently on the initial task.

        Args:
            task: The task to process
            progress_callback: Optional progress callback

        Returns:
            List of results from all agents
        """
        agents = list(self.orchestration_system.agents.values())
        results = []

        if self.parallel_execution:
            # Run agents in parallel
            with ThreadPoolExecutor(max_workers=len(agents)) as executor:
                future_to_agent = {
                    executor.submit(self._run_agent_phase, agent, task, "initial"): agent for agent in agents
                }

                completed_count = 0
                for future in as_completed(future_to_agent):
                    agent = future_to_agent[future]
                    result = future.result()  # Let exceptions propagate
                    results.append(
                        {
                            "agent_id": agent.agent_id,
                            "phase": "initial",
                            "result": result,
                            "success": True,
                            "error": None,
                        }
                    )
                    completed_count += 1
                    print(
                        f"✅ SYSTEM: Agent {agent.agent_id} completed initial processing ({completed_count}/{len(agents)})"
                    )

                    if progress_callback:
                        progress_callback("initial", completed_count, len(agents))
        else:
            # Run agents sequentially
            for i, agent in enumerate(agents):
                result = self._run_agent_phase(agent, task, "initial")  # Let exceptions propagate
                results.append(
                    {
                        "agent_id": agent.agent_id,
                        "phase": "initial",
                        "result": result,
                        "success": True,
                        "error": None,
                    }
                )

                if progress_callback:
                    progress_callback("initial", i + 1, len(agents))

        return results

    def _run_phase_2_collaboration(
        self, task: TaskInput, progress_callback: Callable | None = None
    ) -> list[dict[str, Any]]:
        """
        Phase 2: Agents review each other's work and either improve or vote.

        This phase implements continuous update checking every check_update_frequency seconds
        and agent reactivation when new updates are available, as specified in README.

        The collaboration phase continues until either:
        1. All agents have voted (status == "voted"), OR
        2. Maximum collaboration rounds have been reached, OR
        3. Consensus is reached through voting
        """
        results = []
        phase_start_time = time.time()
        last_update_check = phase_start_time

        print(f"\n🔄 Collaboration Phase with continuous update checking (every {self.check_update_frequency}s)")

        # Add to streaming display
        if self.streaming_orchestrator:
            self.streaming_orchestrator.add_system_message("🔄 Starting Collaboration Phase")
        print("📋 Exit conditions: All agents voted OR max rounds reached OR consensus reached")
        print("-" * 70)
        logger.info(f"Collaboration phase with continuous update checking every {self.check_update_frequency} seconds")

        for round_num in range(self.max_collaboration_rounds):
            print(f"\n🔄 Collaboration Round {round_num + 1}/{self.max_collaboration_rounds}")
            print("-" * 50)
            logger.info(f"Collaboration round {round_num + 1}")

            # Check agent status at start of round
            all_agents = list(self.orchestration_system.agents.values())
            voted_agents = [
                agent
                for agent in all_agents
                if self.orchestration_system.agent_states[agent.agent_id].status == "voted"
            ]
            working_agents = [
                agent
                for agent in all_agents
                if self.orchestration_system.agent_states[agent.agent_id].status == "working"
            ]
            failed_agents = [
                agent
                for agent in all_agents
                if self.orchestration_system.agent_states[agent.agent_id].status == "failed"
            ]

            print(f"📊 SYSTEM: Round {round_num + 1} Status:")
            print(f"   👥 Working: {[a.agent_id for a in working_agents]} ({len(working_agents)} total)")
            print(f"   🗳️  Voted: {[a.agent_id for a in voted_agents]} ({len(voted_agents)} total)")
            print(f"   💥 Failed: {[a.agent_id for a in failed_agents]} ({len(failed_agents)} total)")

            # Exit condition 1: All agents have voted
            if len(voted_agents) == len(all_agents):
                logger.info("All agents have voted - ending collaboration phase")
                print(f"✅ SYSTEM: All {len(all_agents)} agents have voted")
                print(f"➡️  Moving to debate phase")
                break

            # Exit condition 2: All agents either voted, or failed
            failed_agents = [
                agent
                for agent in all_agents
                if self.orchestration_system.agent_states[agent.agent_id].status == "failed"
            ]
            if len(voted_agents) + len(failed_agents) == len(all_agents):
                logger.info("All agents have either voted or failed - ending collaboration phase")
                print(f"   ✅ EXIT CONDITION: All agents voted ({len(voted_agents)}) or failed ({len(failed_agents)})")
                print(f"   ➡️  Moving to debate phase")
                break

            # Exit condition 3: Consensus already reached
            if self.orchestration_system.system_state.consensus_reached:
                logger.info("Consensus already reached at start of round - ending collaboration phase")
                print(f"   ✅ EXIT CONDITION: Consensus already reached")
                print(f"   ➡️  Moving to debate phase")

                # Add to streaming display
                if self.streaming_orchestrator:
                    self.streaming_orchestrator.add_system_message(
                        "✅ Consensus already reached - moving to debate phase"
                    )
                break

            # Continuous update checking mechanism as per README
            round_start_time = time.time()
            agents_processed_this_round = set()
<<<<<<< HEAD
            round_timeout = 150  # Maximum time per round to prevent infinite loops
            
=======
            round_timeout = 180  # Maximum time per round to prevent infinite loops

>>>>>>> 89456790
            while True:
                current_time = time.time()

                # Safety check: Prevent infinite loops
                if current_time - round_start_time > round_timeout:
                    logger.warning(f"Round {round_num + 1} timeout reached - forcing round completion")
                    print(f"   ⏰ Round timeout reached - completing round {round_num + 1}")
                    break

                # Check if we should do an update check (every check_update_frequency seconds)
                if current_time - last_update_check >= self.check_update_frequency:
                    print(f"   ⏰ Update check at {current_time - phase_start_time:.1f}s")

                    # Check for agent reactivation due to new updates
                    reactivation_candidates = self.orchestration_system.check_for_reactivation()
                    if reactivation_candidates:
                        print(f"   🔄 Reactivating {len(reactivation_candidates)} agents due to new updates:")
                        for agent_id in reactivation_candidates:
                            self.orchestration_system.reactivate_agent(agent_id)
                            print(f"      - Agent {agent_id} reactivated")
                            # Remove from processed set so they can be processed again
                            agents_processed_this_round.discard(agent_id)

                    last_update_check = current_time

                # Get agents that are still working and haven't been processed this round
                current_working_agents = [
                    agent
                    for agent in self.orchestration_system.agents.values()
                    if (
                        self.orchestration_system.agent_states[agent.agent_id].status == "working"
                        and agent.agent_id not in agents_processed_this_round
                    )
                ]

                # If no working agents left for this round, move to next round
                if not current_working_agents:
                    print(f"   ✅ No more working agents for round {round_num + 1}")
                    break

                # Process agents that need to work
                round_results = []

                if self.parallel_execution and len(current_working_agents) > 1:
                    # Run working agents in parallel
                    with ThreadPoolExecutor(max_workers=len(current_working_agents)) as executor:
                        future_to_agent = {
                            executor.submit(self._run_agent_phase, agent, task, "collaboration"): agent
                            for agent in current_working_agents
                        }

                        # Agents will handle their own timeouts internally
                        for future in as_completed(future_to_agent):
                            agent = future_to_agent[future]
                            result = future.result()  # Let exceptions propagate
                            round_results.append(
                                {
                                    "agent_id": agent.agent_id,
                                    "phase": "collaboration",
                                    "round": round_num + 1,
                                    "result": result,
                                    "success": True,
                                    "error": None,
                                }
                            )
                            agents_processed_this_round.add(agent.agent_id)
                else:
                    # Run agents sequentially
                    for agent in current_working_agents:
                        result = self._run_agent_phase(agent, task, "collaboration")  # Let exceptions propagate
                        round_results.append(
                            {
                                "agent_id": agent.agent_id,
                                "phase": "collaboration",
                                "round": round_num + 1,
                                "result": result,
                                "success": True,
                                "error": None,
                            }
                        )
                        agents_processed_this_round.add(agent.agent_id)

                results.extend(round_results)

                # Check if consensus is reached after processing agents
                if self.orchestration_system.system_state.consensus_reached:
                    logger.info("Consensus reached during collaboration phase")
                    print(f"   ✅ EXIT CONDITION: Consensus reached during round processing")
                    print(f"   ➡️  Moving to debate phase")

                    # Add to streaming display
                    if self.streaming_orchestrator:
                        self.streaming_orchestrator.add_system_message("✅ Consensus reached during round processing")
                    return results

                # Brief pause before next update check
                time.sleep(min(1, self.check_update_frequency / 2))

            # Check final agent status at end of round
            final_voted_agents = [
                agent
                for agent in self.orchestration_system.agents.values()
                if self.orchestration_system.agent_states[agent.agent_id].status == "voted"
            ]
            final_working_agents = [
                agent
                for agent in self.orchestration_system.agents.values()
                if self.orchestration_system.agent_states[agent.agent_id].status == "working"
            ]
            final_failed_agents = [
                agent
                for agent in self.orchestration_system.agents.values()
                if self.orchestration_system.agent_states[agent.agent_id].status == "failed"
            ]

            print(f"\n📊 End of Round {round_num + 1}:")
            print(
                f"   👥 Working agents: {[a.agent_id for a in final_working_agents]} ({len(final_working_agents)} total)"
            )
            print(f"   🗳️  Voted agents: {[a.agent_id for a in final_voted_agents]} ({len(final_voted_agents)} total)")
            print(f"   💥 Failed agents: {[a.agent_id for a in final_failed_agents]} ({len(final_failed_agents)} total)")

            if progress_callback:
                progress_callback("collaboration", round_num + 1, self.max_collaboration_rounds)

            # Exit condition check at end of round
            if self.orchestration_system.system_state.consensus_reached:
                logger.info("Consensus reached at end of collaboration round")
                print(f"   ✅ EXIT CONDITION: Consensus reached at end of round {round_num + 1}")
                print(f"   ➡️  Moving to debate phase")

                # Add to streaming display
                if self.streaming_orchestrator:
                    self.streaming_orchestrator.add_system_message(
                        f"✅ Consensus reached at end of round {round_num + 1}"
                    )
                break

            # Exit condition: All agents have voted or failed
            if len(final_voted_agents) + len(final_failed_agents) == len(all_agents):
                logger.info("All agents have either voted or failed at end of collaboration round")
                print(
                    f"   ✅ EXIT CONDITION: All agents voted ({len(final_voted_agents)}) or failed ({len(final_failed_agents)})"
                )
                print(f"   ➡️  Moving to debate phase")
                break

        # Check if we exited due to max rounds reached
        if round_num == self.max_collaboration_rounds - 1:
            final_voted = [
                agent
                for agent in self.orchestration_system.agents.values()
                if self.orchestration_system.agent_states[agent.agent_id].status == "voted"
            ]
            final_working = [
                agent
                for agent in self.orchestration_system.agents.values()
                if self.orchestration_system.agent_states[agent.agent_id].status == "working"
            ]
            final_failed = [
                agent
                for agent in self.orchestration_system.agents.values()
                if self.orchestration_system.agent_states[agent.agent_id].status == "failed"
            ]
            logger.info(f"Maximum collaboration rounds ({self.max_collaboration_rounds}) reached")
            print(f"\n🔄 EXIT CONDITION: Maximum collaboration rounds ({self.max_collaboration_rounds}) reached")
            print(f"   👥 Final working agents: {[a.agent_id for a in final_working]} ({len(final_working)} total)")
            print(f"   🗳️  Final voted agents: {[a.agent_id for a in final_voted]} ({len(final_voted)} total)")
            print(f"   💥 Final failed agents: {[a.agent_id for a in final_failed]} ({len(final_failed)} total)")
            print(f"   ➡️  Moving to debate phase")

        return results

    def _run_phase_3_debate(self, task: TaskInput, progress_callback: Callable | None = None) -> list[dict[str, Any]]:
        """
        Phase 3: Consensus building & debate if not already reached.

        This phase handles consensus building through structured debate.
        """
        results = []

        # If consensus is already reached, just return
        if self.orchestration_system.system_state.consensus_reached:
            logger.info("Consensus already reached. Finalizing.")
            if progress_callback:
                progress_callback("debate", 1, 1)
            return results

        logger.info("Consensus not yet reached - running debate phase")
        print("🎯 Consensus not reached - running debate phase")

        # Add to streaming display
        if self.streaming_orchestrator:
            self.streaming_orchestrator.add_system_message("🎯 Starting Debate Phase")

        # Run any agents that might need to reconsider their votes
        working_agents = [
            agent
            for agent in self.orchestration_system.agents.values()
            if self.orchestration_system.agent_states[agent.agent_id].status == "working"
        ]

        if working_agents:
            logger.info(f"Running debate phase with {len(working_agents)} remaining agents")
            print(f"   👥 Processing {len(working_agents)} remaining working agents")

            for i, agent in enumerate(working_agents):
                result = self._run_agent_phase(agent, task, "debate")  # Let exceptions propagate
                results.append(
                    {
                        "agent_id": agent.agent_id,
                        "phase": "debate",
                        "result": result,
                        "success": True,
                        "error": None,
                    }
                )

                if progress_callback:
                    progress_callback("debate", i + 1, len(working_agents))

                # Check if consensus reached after each agent
                if self.orchestration_system.system_state.consensus_reached:
                    logger.info("Consensus reached during debate phase")
                    print(f"   ✅ Consensus reached after processing Agent {agent.agent_id}")

                    # Add to streaming display
                    if self.streaming_orchestrator:
                        self.streaming_orchestrator.add_system_message(
                            f"✅ Consensus reached after processing Agent {agent.agent_id}"
                        )
                    break

        return results

    def _run_phase_4_presentation(
        self, task: TaskInput, progress_callback: Callable | None = None
    ) -> list[dict[str, Any]]:
        """
        Phase 4: Final presentation by the representative agent.

        The selected representative receives complete context and presents the final solution.
        """
        results = []

        # At this point, consensus is guaranteed to be reached (checked in main workflow)

        # Get the winning agent (representative) to present final solution
        final_solution = self.orchestration_system.get_final_solution()
        if not final_solution:
            logger.error("No final solution available despite consensus being reached")
            print("❌ ERROR: No final solution available despite consensus")
            raise RuntimeError("No final solution available despite consensus")

        representative_agent_id = final_solution["agent_id"]
        representative_agent = self.orchestration_system.agents.get(representative_agent_id)

        if not representative_agent:
            logger.error(f"Representative agent {representative_agent_id} not found")
            print(f"❌ ERROR: Representative agent {representative_agent_id} not found")
            raise RuntimeError(f"Representative agent {representative_agent_id} not found")

        logger.info(f"Running presentation phase with representative Agent {representative_agent_id}")
        print(f"🎯 Running final presentation with representative Agent {representative_agent_id}")

        # Run the representative agent in presentation mode
        result = self._run_agent_phase(representative_agent, task, "presentation")
        results.append(
            {
                "agent_id": representative_agent_id,
                "phase": "presentation",
                "result": result,
                "success": True,
                "error": None,
            }
        )

        if progress_callback:
            progress_callback("presentation", 1, 1)

        logger.info(f"Presentation phase completed by Agent {representative_agent_id}")
        print(f"✅ Final presentation completed by Agent {representative_agent_id}")

        return results

    def _run_agent_phase(self, agent: MassAgent, task: TaskInput, phase: str) -> AgentResponse:
        """
        Run a single agent for a specific phase with proper timing and orchestration.

        Args:
            agent: The agent to run
            task: The task to process
            phase: The workflow phase

        Returns:
            AgentResponse from the agent
        """
        print(f"\n🤖 Running Agent {agent.agent_id} ({phase} phase):")
        logger.debug(f"Starting agent {agent.agent_id} for {phase} phase")

        # Update streaming display - agent starting
        if self.streaming_orchestrator:
            asyncio.run(
                self.streaming_orchestrator.stream_agent_output(
                    agent.agent_id,
                    f"{'=' * 40}\n🚀 Starting {phase} phase...\n{'=' * 40}\n",
                )
            )
            self.streaming_orchestrator.update_agent_status(agent.agent_id, f"working_{phase}")

        # Set execution start time if this is the initial phase
        if phase == "initial" and agent.state.execution_start_time is None:
            agent.state.execution_start_time = time.time()

        agent_start_time = time.time()

        # Process the task using the agent's new method with timeout
        # Set phase-specific timeouts
        phase_timeouts = {
<<<<<<< HEAD
            "initial": 150,      # 2 minutes for initial processing
            "collaboration": 150, # 2 minutes for collaboration
            "debate": 150,        # 2 minutes for debate
            "presentation": 150   # 2 minutes for presentation
        }
        timeout = phase_timeouts.get(phase, 150)
        
=======
            "initial": 180,  # 2 minutes for initial processing
            "collaboration": 180,  # 2 minutes for collaboration
            "debate": 180,  # 2 minutes for debate
            "presentation": 180,  # 2 minutes for presentation
        }
        timeout = phase_timeouts.get(phase, 180)

>>>>>>> 89456790
        print(f"⏰ Agent {agent.agent_id} timeout: {timeout}s for {phase} phase")
        logger.debug(f"Agent {agent.agent_id} processing with {timeout}s timeout")

        # Update streaming display - agent processing
        if self.streaming_orchestrator:
            asyncio.run(
                self.streaming_orchestrator.stream_agent_output(
                    agent.agent_id, f"🔄 Processing task (timeout: {timeout}s)...\n"
                )
            )

        # Create stream callback for real-time LLM response streaming
        # Track what we've already streamed to avoid duplicates
        streamed_content = {"total": ""}

        def llm_stream_callback(chunk: str):
            """Callback to stream LLM response chunks to the display."""
            if self.streaming_orchestrator and chunk:
                try:
                    # Check if this is a search query, function call, code, or reasoning message
                    if (
                        chunk.startswith("[SEARCH]")
                        or chunk.startswith("[FUNCTION]")
                        or chunk.startswith("[CODE]")
                        or chunk.startswith("[REASONING]")
                        or chunk.startswith("[COMPLETE]")
                        or chunk.startswith("[DONE]")
                    ):
                        # Display search queries and function calls in agent region with better formatting
                        if "[SEARCH]" in chunk:
                            # Clean up search query display and add to agent output
                            clean_chunk = chunk.replace("[SEARCH]", "").strip()
                            formatted_chunk = f"🔍 {clean_chunk}\n"
                            asyncio.run(
                                self.streaming_orchestrator.stream_agent_output(agent.agent_id, formatted_chunk)
                            )
                        elif "[FUNCTION]" in chunk:
                            # Clean up function call display and add to agent output
                            clean_chunk = chunk.replace("[FUNCTION]", "").strip()
                            formatted_chunk = f"🔧 {clean_chunk}\n"
                            asyncio.run(
                                self.streaming_orchestrator.stream_agent_output(agent.agent_id, formatted_chunk)
                            )
                        elif "[CODE]" in chunk:
                            # Clean up code execution display and add to agent output
                            clean_chunk = chunk.replace("[CODE]", "").strip()
                            formatted_chunk = f"💻 {clean_chunk}\n"
                            asyncio.run(
                                self.streaming_orchestrator.stream_agent_output(agent.agent_id, formatted_chunk)
                            )
                        elif "[REASONING]" in chunk:
                            # Clean up reasoning display and add to agent output
                            clean_chunk = chunk.replace("[REASONING]", "").strip()
                            formatted_chunk = f"🧠 {clean_chunk}\n"
                            asyncio.run(
                                self.streaming_orchestrator.stream_agent_output(agent.agent_id, formatted_chunk)
                            )
                        elif "[COMPLETE]" in chunk or "[DONE]" in chunk:
                            # Clean up completion messages and add to agent output with line break
                            clean_chunk = chunk.replace("[COMPLETE]", "").replace("[DONE]", "").strip()
                            formatted_chunk = f"\n✅ {clean_chunk}"
                            asyncio.run(
                                self.streaming_orchestrator.stream_agent_output(agent.agent_id, formatted_chunk)
                            )
                        else:
                            # Default agent output display
                            formatted_chunk = f"ℹ️ {chunk}\n"
                            asyncio.run(
                                self.streaming_orchestrator.stream_agent_output(agent.agent_id, formatted_chunk)
                            )
                    else:
                        # Regular content goes to agent output
                        asyncio.run(self.streaming_orchestrator.stream_agent_output(agent.agent_id, chunk))
                except Exception as e:
                    print(f"LLM streaming error: {e}")

        # Process task with streaming if available
        response = agent.process_task(
            task,
            phase,
            timeout=timeout,
            stream=bool(self.streaming_orchestrator),
            stream_callback=llm_stream_callback if self.streaming_orchestrator else None,
        )
<<<<<<< HEAD
        
        # Record execution time
        agent_execution_time = time.time() - agent_start_time
        
        # Check for timeout: empty response AND execution time close to timeout limit
        is_timeout = (
            (not response.text or len(response.text.strip()) == 0) and 
            agent_execution_time >= (timeout - 5)  # Within 5 seconds of timeout
        )
        
        if is_timeout:
            # Handle timeout case - show timeout message in streaming display
            if self.streaming_orchestrator:
                asyncio.run(self.streaming_orchestrator.stream_agent_output(
                    agent.agent_id, f"\n{'─' * 40}\n⏰ TIMEOUT after {timeout}s\n💥 Agent terminated due to timeout\n{'─' * 40}\n"
                ))
                self.streaming_orchestrator.finalize_agent_message(agent.agent_id)
                self.streaming_orchestrator.update_agent_status(agent.agent_id, "timeout")
                # Add system message for timeout
                self.streaming_orchestrator.add_system_message(f"⏰ Agent {agent.agent_id} TIMED OUT after {timeout}s")
            
            # Mark agent as failed due to timeout
            agent.mark_failed(f"Timeout after {timeout}s")
            print(f"⏰ SYSTEM: Agent {agent.agent_id} TIMED OUT after {timeout}s")
            logger.warning(f"Agent {agent.agent_id} timed out after {agent_execution_time:.2f}s")
            
            # Update orchestration system with execution metrics
            if phase == "initial":
                agent.state.execution_end_time = time.time()
                total_agent_time = agent.state.execution_time or agent_execution_time
                self.orchestration_system.record_agent_execution_time(agent.agent_id, total_agent_time)
            
            return response  # Return early for timeout case
        
        # Normal case - finalize streaming and handle orchestration
        if self.streaming_orchestrator:
            self.streaming_orchestrator.finalize_agent_message(agent.agent_id)
        
=======

        # Finalize the LLM response streaming
        if self.streaming_orchestrator:
            self.streaming_orchestrator.finalize_agent_message(agent.agent_id)

        # Record execution time
        agent_execution_time = time.time() - agent_start_time

>>>>>>> 89456790
        # Update orchestration system with execution metrics
        if phase == "initial":
            agent.state.execution_end_time = time.time()
            total_agent_time = agent.state.execution_time or agent_execution_time
            self.orchestration_system.record_agent_execution_time(agent.agent_id, total_agent_time)

        # Handle post-phase orchestration
        self._handle_post_phase_orchestration(agent, response, phase)

        # Update streaming display - agent completed
        if self.streaming_orchestrator:
            asyncio.run(
                self.streaming_orchestrator.stream_agent_output(
                    agent.agent_id,
                    f"{'=' * 40}\n✅ Completed {phase} phase ({agent_execution_time:.2f}s)\n{'=' * 40}\n",
                )
            )

        print(f"✅ SYSTEM: Agent {agent.agent_id} completed {phase} phase ({agent_execution_time:.2f}s)")
        logger.debug(f"Agent {agent.agent_id} completed {phase} phase successfully in {agent_execution_time:.2f}s")

        return response

    def _handle_post_phase_orchestration(self, agent: MassAgent, response: AgentResponse, phase: str):
        """
        Handle orchestration functions after an agent completes a phase.

        Args:
            agent: The agent that completed the phase
            response: The agent's response
            phase: The phase that was completed
        """
        print(f"🔧 SYSTEM: Processing Agent {agent.agent_id} orchestration ({phase} phase):")

        # Show the actual response content for better visibility
        response_preview = response.text[:200] + "..." if len(response.text) > 200 else response.text
        print(f"   📝 Response preview: {response_preview}")

        # Don't stream the full response content again - it was already streamed live
        # The streaming already happened during the agent execution
<<<<<<< HEAD
        
        # Check if agent is already marked as failed (e.g., due to timeout)
        if self.orchestration_system.agent_states[agent.agent_id].status == "failed":
            print(f"⚠️  SYSTEM: Agent {agent.agent_id} already marked as failed - skipping orchestration")
            return  # Exit early for already failed agents
        
=======

>>>>>>> 89456790
        # Extract summary report first
        summary_report = self._extract_summary_report(response.text)

        # Check if the summary is effectively empty and mark agent as failed if so
        if not summary_report or len(summary_report.strip()) == 0:
            agent.mark_failed("Empty summary report")
            print(f"⚠️  SYSTEM: Agent {agent.agent_id} FAILED - Empty summary report")
            logger.warning(f"Agent {agent.agent_id} failed due to empty summary report")
            return  # Exit early for failed agents

        # Check for extremely short summaries that might indicate failure
        # Allow short responses for simple questions, but catch obvious failures
        if len(summary_report.strip()) < 5:  # Less than 5 characters (very likely a failure)
            agent.mark_failed("Summary too short (likely model error)")
            print(
                f"⚠️  SYSTEM: Agent {agent.agent_id} FAILED - Summary too short ({len(summary_report.strip())} chars)"
            )
            logger.warning(
                f"Agent {agent.agent_id} failed due to very short summary ({len(summary_report.strip())} chars)"
            )
            return  # Exit early for failed agents

        if phase == "initial":
            # Phase 1: Only extract summary, NO answer extraction
            agent.update_summary(summary_report)  # No final_answer parameter
            print(f"ℹ️  SYSTEM: Updated summary for Agent {agent.agent_id} ({len(summary_report)} chars)")
            logger.debug(f"Updated summary for agent {agent.agent_id} after initial phase")

        elif phase == "collaboration":
            # Phase 2: Check for voting, extract summary if continuing, NO answer extraction
            vote_target = self._extract_vote_intention(agent.agent_id, response.text)
            # Make sure vote_target is an integer and is within the range of agent IDs
            if (
                not isinstance(vote_target, int)
                or vote_target < 0
                or vote_target >= len(self.orchestration_system.agents)
            ):
                print(
                    f"   ⚠️  Invalid vote target: {vote_target} - must be an integer between 0 and {len(self.orchestration_system.agents)-1}"
                )
                vote_target = None

            if vote_target is not None:
                # Agent prefers another agent's solution
                agent.vote(vote_target, response.text)
                print(f"🗳️  Agent {agent.agent_id} VOTED for Agent {vote_target}")
                print(f"💭 Voting reason detected in response")
                logger.info(f"Agent {agent.agent_id} voted for agent {vote_target}")

                # Update streaming display for voting
                if self.streaming_orchestrator:
                    asyncio.run(
                        self.streaming_orchestrator.stream_agent_output(
                            agent.agent_id,
                            f"{'─' * 30}\n🗳️  VOTED for Agent {vote_target}\n{'─' * 30}\n",
                        )
                    )
                    self.streaming_orchestrator.update_voting_status(agent.agent_id, vote_target)
                    self.streaming_orchestrator.update_agent_status(agent.agent_id, "voted")
                    # Send to streaming orchestrator for persistent display
                    self.streaming_orchestrator.add_system_message(
                        f"🗳️  Agent {agent.agent_id} VOTED for Agent {vote_target}"
                    )
            else:
                # Agent updated their own solution - extract summary only, NO answer
                agent.update_summary(summary_report)  # No final_answer parameter
                print(f"📝 Agent {agent.agent_id} updated their solution")
                print(f"📊 Updated summary length: {len(summary_report)} characters")
                print(f"🔄 Continuing to work (no vote cast)")
                logger.debug(f"Updated summary for agent {agent.agent_id} after {phase} phase")

                # Update streaming display for summary update
                if self.streaming_orchestrator:
<<<<<<< HEAD
                    asyncio.run(self.streaming_orchestrator.stream_agent_output(
                        agent.agent_id, f"Updated solution ({len(summary_report)} chars)\n"
                    ))
                
=======
                    asyncio.run(
                        self.streaming_orchestrator.stream_agent_output(
                            agent.agent_id,
                            f"Updated solution ({len(summary_report)} chars)",
                        )
                    )

>>>>>>> 89456790
        elif phase == "debate":
            # Phase 3: Check for voting, extract summary AND final answer if continuing
            vote_target = self._extract_vote_intention(agent.agent_id, response.text)
            # Make sure vote_target is an integer and is within the range of agent IDs
            if (
                not isinstance(vote_target, int)
                or vote_target < 0
                or vote_target >= len(self.orchestration_system.agents)
            ):
                print(
                    f"   ⚠️  Invalid vote target: {vote_target} - must be an integer between 0 and {len(self.orchestration_system.agents)-1}"
                )
                vote_target = None

            if vote_target is not None:
                # Agent prefers another agent's solution
                agent.vote(vote_target, response.text)
                print(f"🗳️  Agent {agent.agent_id} VOTED for Agent {vote_target}")
                print(f"💭 Voting reason detected in response")
                logger.info(f"Agent {agent.agent_id} voted for agent {vote_target}")

                # Update streaming display for voting
                if self.streaming_orchestrator:
                    asyncio.run(
                        self.streaming_orchestrator.stream_agent_output(
                            agent.agent_id,
                            f"{'─' * 30}\n🗳️  VOTED for Agent {vote_target}\n{'─' * 30}\n",
                        )
                    )
                    self.streaming_orchestrator.update_voting_status(agent.agent_id, vote_target)
                    self.streaming_orchestrator.update_agent_status(agent.agent_id, "voted")
                    # Send to streaming orchestrator for persistent display
                    self.streaming_orchestrator.add_system_message(
                        f"🗳️  Agent {agent.agent_id} VOTED for Agent {vote_target}"
                    )
            else:
                # Agent updated their own solution - extract summary AND final answer
                final_answer = self._extract_answer(response.text)  # Only in debate phase!
                agent.update_summary(summary_report, final_answer)
                print(f"   📝 Agent {agent.agent_id} updated their solution")
                print(f"   📊 Updated summary length: {len(summary_report)} characters")
                if final_answer:
                    print(f"   🎯 Extracted final answer length: {len(final_answer)} characters")
                print(f"   🔄 Continuing to work (no vote cast)")
                logger.debug(f"Updated summary for agent {agent.agent_id} after {phase} phase")

                # Update streaming display for summary update
                if self.streaming_orchestrator:
                    answer_info = f" + answer ({len(final_answer)} chars)" if final_answer else ""
<<<<<<< HEAD
                    asyncio.run(self.streaming_orchestrator.stream_agent_output(
                        agent.agent_id, f"Updated solution ({len(summary_report)} chars{answer_info})\n"
                    ))
                
=======
                    asyncio.run(
                        self.streaming_orchestrator.stream_agent_output(
                            agent.agent_id,
                            f"Updated solution ({len(summary_report)} chars{answer_info})",
                        )
                    )

>>>>>>> 89456790
        elif phase == "presentation":
            # Phase 4: Extract final summary report and answer (no voting in presentation phase)
            final_answer = self._extract_answer(response.text)
            agent.update_summary(summary_report, final_answer)
            print(f"   📝 Agent {agent.agent_id} provided final presentation")
            print(f"   📊 Final summary length: {len(summary_report)} characters")
            if final_answer:
                print(f"   🎯 Final answer length: {len(final_answer)} characters")
            else:
                print(f"   ⚠️  No final answer extracted from presentation")
            logger.info(f"Agent {agent.agent_id} completed final presentation with summary and answer")

            # Update streaming display for presentation
            if self.streaming_orchestrator:
                answer_info = f" + answer ({len(final_answer)} chars)" if final_answer else ""
                asyncio.run(
                    self.streaming_orchestrator.stream_agent_output(
                        agent.agent_id,
                        f"🎉 SYSTEM: Final presentation ({len(summary_report)} chars{answer_info})\n",
                    )
                )
                self.streaming_orchestrator.update_agent_status(agent.agent_id, "completed_presentation")

    def _extract_vote_intention(self, agent_id: int, response_text: str) -> int | None:
        """
        Analyze agent response to determine if they're voting for another agent.

        Args:
            agent_id: ID of the responding agent
            response_text: The agent's response text

        Returns:
            Agent ID to vote for, or None if agent is updating their own solution
        """
        import re

        print(f"   🔍 Analyzing vote intention for Agent {agent_id}")
        print(f"   📝 Response text length: {len(response_text)} characters")

        def extract_agent_id_from_value(vote_value: str) -> int | None:
            """Extract numeric agent ID from various vote value formats."""
            vote_value = vote_value.strip()

            # Check for null/none values first
            if vote_value.lower() in ["none", "null", "nil", ""]:
                return None

            # Try direct integer conversion first
            try:
                return int(vote_value)
            except ValueError:
                pass

            # Extract number from "Agent X", "agent X", etc.
            agent_patterns = [
                r"[Aa]gent\s+(\d+)",  # "Agent 1", "agent 1"
                r"(\d+)",  # Any number in the string
                r"[Aa]gent[\s_-]*(\d+)",  # "Agent_1", "agent-1", etc.
            ]

            for pattern in agent_patterns:
                match = re.search(pattern, vote_value)
                if match:
                    try:
                        return int(match.group(1))
                    except (ValueError, IndexError):
                        continue

            return None

        # Look for the voting format from mass_agent.py prompt: "### Decision\n{"voting": agent_id}"
        # More robust patterns that handle various formatting variations including spaces and text
        voting_patterns = [
            # Primary format: ### Voting Decision\n{"voting": "value"}
            r"###\s*Voting\s+Decision\s*[\n\r]+\s*\{\s*[\"']?voting[\"']?\s*:\s*[\"']?([^\"'}]+?)[\"']?\s*\}",
            # Alternative: ### Decision\n{"voting": "value"}
            r"###\s*Decision\s*[\n\r]+\s*\{\s*[\"']?voting[\"']?\s*:\s*[\"']?([^\"'}]+?)[\"']?\s*\}",
            # With extra whitespace/content before JSON
            r"###\s*(?:Voting\s+)?Decision\s*[\n\r]+[^\{]*\{\s*[\"']?voting[\"']?\s*:\s*[\"']?([^\"'}]+?)[\"']?\s*\}",
            # JSON-like but potentially malformed
            r"###\s*(?:Voting\s+)?Decision\s*[\n\r]+.*?[\"']?voting[\"']?\s*:\s*[\"']?([^\"'}]+?)[\"']?",
            # More flexible pattern for any JSON-like voting structure
            r"\{\s*[\"']?voting[\"']?\s*:\s*[\"']?([^\"'}]+?)[\"']?\s*\}",
        ]

        has_voting_text = "voting" in response_text.lower() or "decision" in response_text.lower()

        for i, pattern in enumerate(voting_patterns):
            match = re.search(pattern, response_text, re.IGNORECASE | re.MULTILINE | re.DOTALL)
            if match:
                vote_value = match.group(1).strip()

                target_agent_id = extract_agent_id_from_value(vote_value)

                if target_agent_id is None:
                    return None
                else:
                    return target_agent_id

        # Legacy format support: "### Voting\nAgent [id]"
        legacy_voting_pattern = r"###\s*Voting\s*[\n\r]+\s*[Aa]gent\s+(\d+)"
        match = re.search(legacy_voting_pattern, response_text, re.IGNORECASE | re.MULTILINE)
        if match:
            try:
                target_agent_id = int(match.group(1))
                print(f"   🔍 Found legacy voting pattern: Agent {target_agent_id}")
                return target_agent_id
            except ValueError:
                pass

        # Fallback to heuristic patterns for backward compatibility
        old_patterns = [
            r"[Aa]gent (\d+) (?:has|provides|offers) (?:the )?(?:best|better|superior|correct) (?:solution|answer|response)",
            r"[Ii] (?:prefer|choose|select|support) [Aa]gent (\d+)",
            r"[Aa]gent (\d+)'s (?:solution|answer|response) is (?:better|best|superior|correct)",
        ]

        for pattern in old_patterns:
            matches = re.findall(pattern, response_text)
            for match in matches:
                try:
                    target_agent_id = int(match)
                    if target_agent_id != agent_id:  # Don't vote for self with old patterns
                        print(f"   🔍 Found heuristic voting pattern: Agent {target_agent_id}")
                        return target_agent_id
                except ValueError:
                    continue

        print(f"   ✅ No vote detected - Agent {agent_id} continues working")
        return None

    def _extract_summary_report(self, response_text: str) -> str:
        """
        Extract summary report from agent response using the structured format.

        Args:
            response_text: The agent's response text

        Returns:
            Extracted summary report or the full response if no structured format found
        """
        import re

        # Multiple patterns to handle various formatting variations
        summary_patterns = [
            # Primary README format: "### Summary report\n[content]" (stops at ## sections)
            r"###\s*Summary\s+report\s*[\n\r]+(.*?)(?=##[^#]|\Z)",
            # Legacy format: "### Summary Report\n[content]" (uppercase R)
            r"###\s*Summary\s+Report\s*[\n\r]+(.*?)(?=##[^#]|\Z)",
            # More permissive: any ## sections
            r"###\s*Summary\s+[Rr]eport\s*[\n\r]+(.*?)(?=###|\Z)",
            # Very permissive: just look for content after Summary
            r"###\s*Summary\s*[\n\r]+(.*?)(?=###|\Z)",
        ]

        for i, pattern in enumerate(summary_patterns):
            match = re.search(pattern, response_text, re.IGNORECASE | re.MULTILINE | re.DOTALL)
            if match:
                summary = match.group(1).strip()
                if summary:
                    print(f"   📝 Extracted summary using pattern {i+1}: {len(summary)} chars")
                    return summary

        # Fallback: return the full response if no structured format found
        print(f"   ⚠️  No summary pattern found, using full response: {len(response_text)} chars")
        return response_text

    def _extract_answer(self, response_text: str) -> str:
        """
        Extract final answer from agent response using the structured format.

        Args:
            response_text: The agent's response text

        Returns:
            Extracted final answer or empty string if no structured format found
        """
        import re

        # Multiple patterns to handle various answer formatting variations
        answer_patterns = [
            # Primary format from mass_agent.py presentation phase: "### Final answer\n[content]"
            r"###\s*Final\s+answer\s*[\n\r]+(.*?)(?=###|\Z)",
            # Alternative with capital A: "### Final Answer\n[content]"
            r"###\s*Final\s+Answer\s*[\n\r]+(.*?)(?=###|\Z)",
            # Legacy format: "## Final Answer\n[content]"
            r"##\s*Final\s+Answer\s*[\n\r]+(.*?)(?=##|\Z)",
            # Generic: "### Answer\n[content]"
            r"###\s*Answer\s*[\n\r]+(.*?)(?=###|\Z)",
            # More permissive: any format with "Answer" (case-insensitive)
            r"#+\s*[Ff]inal\s+[Aa]nswer\s*[\n\r]+(.*?)(?=#|\Z)",
            r"#+\s*[Aa]nswer\s*[\n\r]+(.*?)(?=#|\Z)",
        ]

        for i, pattern in enumerate(answer_patterns):
            match = re.search(pattern, response_text, re.IGNORECASE | re.MULTILINE | re.DOTALL)
            if match:
                answer = match.group(1).strip()
                if answer:
                    print(
                        f"   🎯 Extracted final answer using pattern {i+1}: '{answer[:100]}{'...' if len(answer) > 100 else ''}'"
                    )
                    return answer

        # Return empty string if no structured answer format found
        print(f"   ⚠️  No final answer pattern found in response")
        return ""<|MERGE_RESOLUTION|>--- conflicted
+++ resolved
@@ -30,7 +30,6 @@
     This manager handles the execution of all four phases, ensures proper
     orchestration between agents, and manages the overall workflow state.
     """
-<<<<<<< HEAD
     
     def __init__(self, orchestration_system: MassOrchestrationSystem, 
                  parallel_execution: bool = True,
@@ -39,18 +38,6 @@
                  streaming_display: bool = True,  # Enable streaming display
                  stream_callback: Optional[Callable] = None,  # Custom stream callback
                  max_display_lines: int = 80):  # Maximum lines to display per agent
-=======
-
-    def __init__(
-        self,
-        orchestration_system: MassOrchestrationSystem,
-        parallel_execution: bool = True,
-        check_update_frequency: float = 3.0,  # 3 seconds default as per README
-        max_collaboration_rounds: int = 5,  # Maximum collaboration rounds
-        streaming_display: bool = True,  # Enable streaming display
-        stream_callback: Callable | None = None,
-    ):  # Custom stream callback
->>>>>>> 89456790
         """
         Initialize the workflow manager.
 
@@ -73,10 +60,7 @@
             display_type="terminal",
             display_enabled=streaming_display,
             stream_callback=stream_callback,
-<<<<<<< HEAD
             max_lines=max_display_lines
-=======
->>>>>>> 89456790
         )
 
         # Workflow state
@@ -413,13 +397,8 @@
             # Continuous update checking mechanism as per README
             round_start_time = time.time()
             agents_processed_this_round = set()
-<<<<<<< HEAD
             round_timeout = 150  # Maximum time per round to prevent infinite loops
             
-=======
-            round_timeout = 180  # Maximum time per round to prevent infinite loops
-
->>>>>>> 89456790
             while True:
                 current_time = time.time()
 
@@ -739,7 +718,6 @@
         # Process the task using the agent's new method with timeout
         # Set phase-specific timeouts
         phase_timeouts = {
-<<<<<<< HEAD
             "initial": 150,      # 2 minutes for initial processing
             "collaboration": 150, # 2 minutes for collaboration
             "debate": 150,        # 2 minutes for debate
@@ -747,15 +725,6 @@
         }
         timeout = phase_timeouts.get(phase, 150)
         
-=======
-            "initial": 180,  # 2 minutes for initial processing
-            "collaboration": 180,  # 2 minutes for collaboration
-            "debate": 180,  # 2 minutes for debate
-            "presentation": 180,  # 2 minutes for presentation
-        }
-        timeout = phase_timeouts.get(phase, 180)
-
->>>>>>> 89456790
         print(f"⏰ Agent {agent.agent_id} timeout: {timeout}s for {phase} phase")
         logger.debug(f"Agent {agent.agent_id} processing with {timeout}s timeout")
 
@@ -840,7 +809,6 @@
             stream=bool(self.streaming_orchestrator),
             stream_callback=llm_stream_callback if self.streaming_orchestrator else None,
         )
-<<<<<<< HEAD
         
         # Record execution time
         agent_execution_time = time.time() - agent_start_time
@@ -879,16 +847,6 @@
         if self.streaming_orchestrator:
             self.streaming_orchestrator.finalize_agent_message(agent.agent_id)
         
-=======
-
-        # Finalize the LLM response streaming
-        if self.streaming_orchestrator:
-            self.streaming_orchestrator.finalize_agent_message(agent.agent_id)
-
-        # Record execution time
-        agent_execution_time = time.time() - agent_start_time
-
->>>>>>> 89456790
         # Update orchestration system with execution metrics
         if phase == "initial":
             agent.state.execution_end_time = time.time()
@@ -929,16 +887,12 @@
 
         # Don't stream the full response content again - it was already streamed live
         # The streaming already happened during the agent execution
-<<<<<<< HEAD
         
         # Check if agent is already marked as failed (e.g., due to timeout)
         if self.orchestration_system.agent_states[agent.agent_id].status == "failed":
             print(f"⚠️  SYSTEM: Agent {agent.agent_id} already marked as failed - skipping orchestration")
             return  # Exit early for already failed agents
         
-=======
-
->>>>>>> 89456790
         # Extract summary report first
         summary_report = self._extract_summary_report(response.text)
 
@@ -1012,20 +966,10 @@
 
                 # Update streaming display for summary update
                 if self.streaming_orchestrator:
-<<<<<<< HEAD
                     asyncio.run(self.streaming_orchestrator.stream_agent_output(
                         agent.agent_id, f"Updated solution ({len(summary_report)} chars)\n"
                     ))
                 
-=======
-                    asyncio.run(
-                        self.streaming_orchestrator.stream_agent_output(
-                            agent.agent_id,
-                            f"Updated solution ({len(summary_report)} chars)",
-                        )
-                    )
-
->>>>>>> 89456790
         elif phase == "debate":
             # Phase 3: Check for voting, extract summary AND final answer if continuing
             vote_target = self._extract_vote_intention(agent.agent_id, response.text)
@@ -1075,20 +1019,10 @@
                 # Update streaming display for summary update
                 if self.streaming_orchestrator:
                     answer_info = f" + answer ({len(final_answer)} chars)" if final_answer else ""
-<<<<<<< HEAD
                     asyncio.run(self.streaming_orchestrator.stream_agent_output(
                         agent.agent_id, f"Updated solution ({len(summary_report)} chars{answer_info})\n"
                     ))
                 
-=======
-                    asyncio.run(
-                        self.streaming_orchestrator.stream_agent_output(
-                            agent.agent_id,
-                            f"Updated solution ({len(summary_report)} chars{answer_info})",
-                        )
-                    )
-
->>>>>>> 89456790
         elif phase == "presentation":
             # Phase 4: Extract final summary report and answer (no voting in presentation phase)
             final_answer = self._extract_answer(response.text)
