<p align="center">
  <img src="assets/logo.png" alt="MassGen Logo" width="360" />
</p>

<p align="center">
  <a href="https://www.python.org/downloads/">
    <img src="https://img.shields.io/badge/python-3.11+-blue.svg" alt="Python 3.11+" style="margin-right: 5px;">
  </a>
  <a href="LICENSE">
    <img src="https://img.shields.io/badge/license-Apache%202.0-blue.svg" alt="License" style="margin-right: 5px;">
  </a>
  <a href="https://discord.massgen.ai">
    <img src="https://img.shields.io/discord/1153072414184452236?color=7289da&label=chat&logo=discord&style=flat-square" alt="Join our Discord">
  </a>
</p>

<h1 align="center">🚀 MassGen: Multi-Agent Scaling System for GenAI</h1>

<p align="center">
  <i>MassGen is a cutting-edge multi-agent system that leverages the power of collaborative AI to solve complex tasks.</i>
</p>

<p align="center">
  <a href="https://www.youtube.com/watch?v=Dp2oldJJImw">
    <img src="assets/massgen-demo.gif" alt="MassGen case study -- Berkeley Agentic AI Summit Question" width="800">
  </a>
</p>

<p align="center">
  <i>Multi-agent scaling through intelligent collaboration in Grok Heavy style</i>
</p>

MassGen is a cutting-edge multi-agent system that leverages the power of collaborative AI to solve complex tasks. It assigns a task to multiple AI agents who work in parallel, observe each other's progress, and refine their approaches to converge on the best solution to deliver a comprehensive and high-quality result. The power of this "parallel study group" approach is exemplified by advanced systems like xAI's Grok Heavy and Google DeepMind's Gemini Deep Think.

This project started with the "threads of thought" and "iterative refinement" ideas presented in [The Myth of Reasoning](https://docs.ag2.ai/latest/docs/blog/2025/04/16/Reasoning/), and extends the classic "multi-agent conversation" idea in [AG2](https://github.com/ag2ai/ag2). Here is a [video recording](https://www.youtube.com/watch?v=xM2Uguw1UsQ) of the background context introduction presented at the Berkeley Agentic AI Summit 2025.

---

## 📋 Table of Contents

<details open>
<summary><h3>✨ Key Features</h3></summary>

- [Cross-Model/Agent Synergy](#-key-features-1)
- [Parallel Processing](#-key-features-1)
- [Intelligence Sharing](#-key-features-1)
- [Consensus Building](#-key-features-1)
- [Live Visualization](#-key-features-1)
</details>

<details open>
<summary><h3>🆕 Latest Features</h3></summary>

<<<<<<< HEAD
- [v0.0.27 Features](#-latest-features-v0027)
=======
- [v0.0.28 Features](#-latest-features-v0028)
>>>>>>> d566e26c
</details>

<details open>
<summary><h3>🏗️ System Design</h3></summary>

- [System Architecture](#%EF%B8%8F-system-design-1)
- [Parallel Processing](#%EF%B8%8F-system-design-1)
- [Real-time Collaboration](#%EF%B8%8F-system-design-1)
- [Convergence Detection](#%EF%B8%8F-system-design-1)
- [Adaptive Coordination](#%EF%B8%8F-system-design-1)
</details>

<details open>
<summary><h3>🚀 Quick Start</h3></summary>

- [📥 Installation](#1--installation)
- [🔐 API Configuration](#2--api-configuration)
- [🧩 Supported Models and Tools](#3--supported-models-and-tools)
  - [Models](#models)
  - [Tools](#tools)
- [🏃 Run MassGen](#4--run-massgen)
  - [CLI Configuration Parameters](#cli-configuration-parameters)
  - [1. Single Agent (Easiest Start)](#1-single-agent-easiest-start)
  - [2. Multi-Agent Collaboration (Recommended)](#2-multi-agent-collaboration-recommended)
  - [3. Model Context Protocol (MCP)](#3-model-context-protocol-mcp)
  - [4. File System Operations](#4-file-system-operations--workspace-management)
  - [5. Project Integration (NEW in v0.0.21)](#5-project-integration--user-context-paths-new-in-v0021)
  - [Backend Configuration Reference](#backend-configuration-reference)
  - [Interactive Multi-Turn Mode](#interactive-multi-turn-mode)
- [📊 View Results](#5--view-results)
  - [Real-time Display](#real-time-display)
  - [Comprehensive Logging](#comprehensive-logging)
</details>

<details open>
<summary><h3>💡 Case Studies & Examples</h3></summary>

- [Case Studies](#-case-studies)
</details>

<details open>
<summary><h3>🗺️ Roadmap</h3></summary>

- Recent Achievements
<<<<<<< HEAD
  - [v0.0.27](#recent-achievements-v0027)
  - [v0.0.3 - v0.0.26](#previous-achievements-v003---v0026)
=======
  - [v0.0.28](#recent-achievements-v0028)
  - [v0.0.3 - v0.0.27](#previous-achievements-v003---v0027)
>>>>>>> d566e26c
- [Key Future Enhancements](#key-future-enhancements)
  - Bug Fixes & Backend Improvements
  - Advanced Agent Collaboration
  - Expanded Model, Tool & Agent Integrations
  - Improved Performance & Scalability
  - Enhanced Developer Experience
<<<<<<< HEAD
  - Web Interface
- [v0.0.28 Roadmap](#v0028-roadmap)
=======
- [v0.0.29 Roadmap](#v0029-roadmap)
>>>>>>> d566e26c
</details>

<details open>
<summary><h3>📚 Additional Resources</h3></summary>

- [🤝 Contributing](#-contributing)
- [📄 License](#-license)
- [⭐ Star History](#-star-history)
</details>

---

## ✨ Key Features

| Feature | Description |
|---------|-------------|
| **🤝 Cross-Model/Agent Synergy** | Harness strengths from diverse frontier model-powered agents |
| **⚡ Parallel Processing** | Multiple agents tackle problems simultaneously |
| **👥 Intelligence Sharing** | Agents share and learn from each other's work |
| **🔄 Consensus Building** | Natural convergence through collaborative refinement |
| **📊 Live Visualization** | See agents' working processes in real-time |

---

<<<<<<< HEAD
## 🆕 Latest Features (v0.0.27)

```bash
uv run python -m massgen.cli --config massgen/configs/basic/multi/gpt4o_image_generation.yaml "Generate an image of gray tabby cat hugging an otter with an orange scarf. Limit image size within 5kb."
```

**Experience v0.0.27 Multimodal Features**:

See the new multimodal support and image processing capabilities in action:

[![MassGen v0.0.27 Multimodal Demo](https://img.youtube.com/vi/qm6Y5qSpsEg/0.jpg)](https://www.youtube.com/watch?v=qm6Y5qSpsEg)

**What's New in v0.0.27:**
- **Multimodal Support - Image Processing** - Image generation and understanding with new `stream_chunk` module
- **Additional Features**: File upload/search for document Q&A, Claude Sonnet 4.5 support, enhanced workspace multimodal tools

**Try v0.0.27 Features Now:**
```bash
# Image generation with Single agent
uv run python -m massgen.cli \
  --config massgen/configs/basic/single/single_gpt4o_image_generation.yaml \
  "Generate an image of gray tabby cat hugging an otter with an orange scarf. Limit image size within 5kb."

# Image understanding with multiple agents
uv run python -m massgen.cli \
  --config massgen/configs/basic/multi/gpt5nano_image_understanding.yaml \
  "Please summarize the content in this image."

# File search for document Q&A
uv run python -m massgen.cli \
  --config massgen/configs/basic/single/single_gpt5nano_file_search.yaml \
  "What is humanity's last exam score for OpenAI Deep Research? Also, provide details about the other models mentioned in the PDF?"
=======
## 🆕 Latest Features (v0.0.28)

**Experience v0.0.28 AG2 Integration:**

See the new AG2 framework integration in action:

[![MassGen v0.0.28 AG2 Integration Demo](https://img.youtube.com/vi/Ui2c-GpCqK0/0.jpg)](https://youtu.be/Ui2c-GpCqK0)

**What's New in v0.0.28:**
- **AG2 Framework Integration** - Use AG2 agents alongside MassGen agents in collaborative workflows
- **Flexible Code Execution** - Run code locally, in Docker containers, Jupyter notebooks, or serverless environments
- **Improved Stability** - Better handling when MCP servers are not configured

**Try v0.0.28 Features Now:**
```bash
# Try AG2 integration with MassGen
uv pip install -e ".[external]"
uv run python -m massgen.cli --config massgen/configs/ag2/ag2_coder_case_study.yaml "Output a summary comparing the differences between AG2 (https://github.com/ag2ai/ag2) and MassGen (https://github.com/Leezekun/MassGen) for LLM agents."
```

**Experience v0.0.28 AG2 Integration:**

See the new AG2 framework integration in action:

[![MassGen v0.0.28 AG2 Integration Demo](https://img.youtube.com/vi/Ui2c-GpCqK0/0.jpg)](https://youtu.be/Ui2c-GpCqK0)

**What's New in v0.0.28:**
- **AG2 Framework Integration** - Use AG2 agents alongside MassGen agents in collaborative workflows
- **Flexible Code Execution** - Run code locally, in Docker containers, Jupyter notebooks, or serverless environments
- **Improved Stability** - Better handling when MCP servers are not configured

**Try v0.0.28 Features Now:**
```bash
# Basic AG2 single agent
uv run python -m massgen.cli \
  --config massgen/configs/ag2/ag2_single_agent.yaml \
  "what is quantum computing?"

# AG2 single agent with code execution
uv run python -m massgen.cli \
  --config massgen/configs/ag2/ag2_coder.yaml \
  "Create a factorial function and calculate the factorial of 8. Show the result?"

# Mixed team: AG2 agent + Gemini agent
uv run python -m massgen.cli \
  --config massgen/configs/ag2/ag2_gemini.yaml \
  "what is quantum computing?"

>>>>>>> d566e26c
```

→ [See all release examples](massgen/configs/README.md#release-history--examples)

---

## 🏗️ System Design

MassGen operates through an architecture designed for **seamless multi-agent collaboration**:

```mermaid
graph TB
    O[🚀 MassGen Orchestrator<br/>📋 Task Distribution & Coordination]

    subgraph Collaborative Agents
        A1[Agent 1<br/>🏗️ Anthropic/Claude + Tools]
        A2[Agent 2<br/>🌟 Google/Gemini + Tools]
        A3[Agent 3<br/>🤖 OpenAI/GPT + Tools]
        A4[Agent 4<br/>⚡ xAI/Grok + Tools]
    end

    H[🔄 Shared Collaboration Hub<br/>📡 Real-time Notification & Consensus]

    O --> A1 & A2 & A3 & A4
    A1 & A2 & A3 & A4 <--> H

    classDef orchestrator fill:#e1f5fe,stroke:#0288d1,stroke-width:3px
    classDef agent fill:#f3e5f5,stroke:#7b1fa2,stroke-width:2px
    classDef hub fill:#e8f5e8,stroke:#388e3c,stroke-width:2px

    class O orchestrator
    class A1,A2,A3,A4 agent
    class H hub
```

The system's workflow is defined by the following key principles:

**Parallel Processing** - Multiple agents tackle the same task simultaneously, each leveraging their unique capabilities (different models, tools, and specialized approaches).

**Real-time Collaboration** - Agents continuously share their working summaries and insights through a notification system, allowing them to learn from each other's approaches and build upon collective knowledge.

**Convergence Detection** - The system intelligently monitors when agents have reached stability in their solutions and achieved consensus through natural collaboration rather than forced agreement.

**Adaptive Coordination** - Agents can restart and refine their work when they receive new insights from others, creating a dynamic and responsive problem-solving environment.

This collaborative approach ensures that the final output leverages collective intelligence from multiple AI systems, leading to more robust and well-rounded results than any single agent could achieve alone.

---

## 🚀 Quick Start

### 1. 📥 Installation

**Core Installation** (requires Python 3.11+):
```bash
git clone https://github.com/Leezekun/MassGen.git
cd MassGen

pip install uv
uv venv
```

**Optional CLI Tools** (for enhanced capabilities):
```bash
# Claude Code CLI - Advanced coding assistant
npm install -g @anthropic-ai/claude-code

# LM Studio - Local model inference
# For MacOS/Linux
sudo ~/.lmstudio/bin/lms bootstrap
# For Windows
cmd /c %USERPROFILE%/.lmstudio/bin/lms.exe bootstrap
```

### 2. 🔐 API Configuration

Using the template file `.env.example` to create a `.env` file in the `massgen` directory with your API keys. Note that only the API keys of the models used by your MassGen agent team is needed.

```bash
# Copy example configuration
cp .env.example .env
```

**Useful links to get API keys:**
 - [Azure OpenAI](https://learn.microsoft.com/en-us/azure/ai-services/openai/)
 - [Cerebras](https://inference-docs.cerebras.ai/introduction)
 - [Claude](https://docs.anthropic.com/en/api/overview)
 - [Gemini](https://ai.google.dev/gemini-api/docs)
 - [Grok](https://docs.x.ai/docs/overview)
 - [Kimi/Moonshot](https://platform.moonshot.ai/)
 - [OpenAI](https://platform.openai.com/api-keys)
 - [POE](https://poe.com/)
 - [Z AI](https://docs.z.ai/guides/overview/quick-start)

### 3. 🧩 Supported Models and Tools

#### Models

The system currently supports multiple model providers with advanced capabilities:

**API-based Models:**
- **Azure OpenAI** (NEW in v0.0.10): GPT-4, GPT-4o, GPT-3.5-turbo, GPT-4.1, GPT-5-chat
- **Cerebras AI**: GPT-OSS-120B...
- **Claude**: Claude Haiku 3.5, Claude Sonnet 4, Claude Opus 4...
- **Claude Code**: Native Claude Code SDK with comprehensive dev tools
- **Gemini**: Gemini 2.5 Flash, Gemini 2.5 Pro...
- **Grok**: Grok-4, Grok-3, Grok-3-mini...
- **OpenAI**: GPT-5 series (GPT-5, GPT-5-mini, GPT-5-nano)...
- **Together AI**, **Fireworks AI**, **Groq**, **Kimi/Moonshot**, **Nebius AI Studio**, **OpenRouter**, **POE**: LLaMA, Mistral, Qwen...
- **Z AI**: GLM-4.5

**Local Model Support:**
- **vLLM & SGLang** (ENHANCED in v0.0.25): Unified inference backend supporting both vLLM and SGLang servers
  - Auto-detection between vLLM (port 8000) and SGLang (port 30000) servers
  - Support for both vLLM and SGLang-specific parameters (top_k, repetition_penalty, separate_reasoning)
  - Mixed server deployments with configuration example: `two_qwen_vllm_sglang.yaml`

- **LM Studio** (v0.0.7+): Run open-weight models locally with automatic server management
  - Automatic LM Studio CLI installation
  - Auto-download and loading of models
  - Zero-cost usage reporting
  - Support for LLaMA, Mistral, Qwen and other open-weight models

More providers and local inference engines (sglang) are welcome to be added.

#### Tools

MassGen agents can leverage various tools to enhance their problem-solving capabilities. Both API-based and CLI-based backends support different tool capabilities.

**Supported Built-in Tools by Backend:**

| Backend | Live Search | Code Execution | File Operations | MCP Support | Advanced Features |
|---------|:-----------:|:--------------:|:---------------:|:-----------:|:-----------------|
| **Azure OpenAI** (NEW in v0.0.10) | ❌ | ❌ | ❌ | ❌ | Code interpreter, Azure deployment management |
| **Claude API**  | ✅ | ✅ | ✅ | ✅ | Web search, code interpreter, **MCP integration** |
| **Claude Code** | ✅ | ✅ | ✅ | ✅ | **Native Claude Code SDK, comprehensive dev tools, MCP integration** |
| **Gemini API** | ✅ | ✅ | ✅ | ✅ | Web search, code execution, **MCP integration**|
| **Grok API** | ✅ | ❌ | ✅ | ✅ | Web search, **MCP integration** |
| **OpenAI API** | ✅ | ✅ | ✅ | ✅ | Web search, code interpreter, **MCP integration** |
| **ZAI API** | ❌ | ❌ | ✅ | ✅ | **MCP integration** |


### 4. 🏃 Run MassGen

#### 🚀 Getting Started

#### CLI Configuration Parameters

| Parameter          | Description |
|-------------------|-------------|
| `--config`         | Path to YAML configuration file with agent definitions, model parameters, backend parameters and UI settings |
| `--backend`        | Backend type for quick setup without a config file (`claude`, `claude_code`, `gemini`, `grok`, `openai`, `azure_openai`, `zai`). Optional for [models with default backends](massgen/utils.py).|
| `--model`          | Model name for quick setup (e.g., `gemini-2.5-flash`, `gpt-5-nano`, ...). `--config` and `--model` are mutually exclusive - use one or the other. |
| `--system-message` | System prompt for the agent in quick setup mode. If `--config` is provided, `--system-message` is omitted. |
| `--no-display`     | Disable real-time streaming UI coordination display (fallback to simple text output).|
| `--no-logs`        | Disable real-time logging.|
| `--debug`          | Enable debug mode with verbose logging (NEW in v0.0.13). Shows detailed orchestrator activities, agent messages, backend operations, and tool calls. Debug logs are saved to `agent_outputs/log_{time}/massgen_debug.log`. |
| `"<your question>"`         | Optional single-question input; if omitted, MassGen enters interactive chat mode. |


#### **1. Single Agent (Easiest Start)**

**Quick Start Commands:**
```bash
# Quick test with any supported model - no configuration needed
uv run python -m massgen.cli --model claude-3-5-sonnet-latest "What is machine learning?"
uv run python -m massgen.cli --model gemini-2.5-flash "Explain quantum computing"
uv run python -m massgen.cli --model gpt-5-nano "Summarize the latest AI developments"
```

**Configuration:**

Use the `agent` field to define a single agent with its backend and settings:

```yaml
agent:
  id: "<agent_name>"
  backend:
    type: "azure_openai" | "chatcompletion" | "claude" | "claude_code" | "gemini" | "grok" | "openai" | "zai" | "lmstudio" #Type of backend
    model: "<model_name>" # Model name
    api_key: "<optional_key>"  # API key for backend. Uses env vars by default.
  system_message: "..."    # System Message for Single Agent
```

→ [See all single agent configs](massgen/configs/basic/single/)


#### **2. Multi-Agent Collaboration (Recommended)**

**Configuration:**

Use the `agents` field to define multiple agents, each with its own backend and config:

**Quick Start Commands:**

```bash
# Three powerful agents working together - Gemini, GPT-5, and Grok
uv run python -m massgen.cli \
  --config massgen/configs/basic/multi/three_agents_default.yaml \
  "Analyze the pros and cons of renewable energy"
```

**This showcases MassGen's core strength:**
- **Gemini 2.5 Flash** - Fast research with web search
- **GPT-5 Nano** - Advanced reasoning with code execution
- **Grok-3 Mini** - Real-time information and alternative perspectives

```yaml
agents:  # Multiple agents (alternative to 'agent')
  - id: "<agent1 name>"
    backend:
      type: "azure_openai" | "chatcompletion" | "claude" | "claude_code" | "gemini" | "grok" | "openai" |  "zai" | "lmstudio" #Type of backend
      model: "<model_name>" # Model name
      api_key: "<optional_key>"  # API key for backend. Uses env vars by default.
    system_message: "..."    # System Message for Single Agent
  - id: "..."
    backend:
      type: "..."
      model: "..."
      ...
    system_message: "..."
```

→ [Explore more multi-agent setups](massgen/configs/basic/multi/)


#### **3. Model context protocol (MCP)**

The [Model context protocol](https://modelcontextprotocol.io/) (MCP) standardises how applications expose tools and context to language models. From the official documentation:

>MCP is an open protocol that standardizes how applications provide context to LLMs. Think of MCP like a USB-C port for AI applications. Just as USB-C provides a standardized way to connect your devices to various peripherals and accessories, MCP provides a standardized way to connect AI models to different data sources and tools.

**MCP Configuration Parameters:**

| Parameter | Type | Required | Description |
|-----------|------|----------|-------------|
| `mcp_servers` | dict | **Yes** (for MCP) | Container for MCP server definitions |
| └─ `type` | string | Yes | Transport: `"stdio"` or `"streamable-http"` |
| └─ `command` | string | stdio only | Command to run the MCP server |
| └─ `args` | list | stdio only | Arguments for the command |
| └─ `url` | string | http only | Server endpoint URL |
| └─ `env` | dict | No | Environment variables to pass |
| `allowed_tools` | list | No | Whitelist specific tools (if omitted, all tools available) |
| `exclude_tools` | list | No | Blacklist dangerous/unwanted tools |


**Quick Start Commands ([Check backend MCP support here](#tools)):**

```bash
# Weather service with GPT-5
uv run python -m massgen.cli \
  --config massgen/configs/tools/mcp/gpt5_nano_mcp_example.yaml \
  "What's the weather forecast for New York this week?"

# Multi-tool MCP with Gemini - Search + Weather + Filesystem (Requires BRAVE_API_KEY in .env)
uv run python -m massgen.cli \
  --config massgen/configs/tools/mcp/multimcp_gemini.yaml \
  "Find the best restaurants in Paris and save the recommendations to a file"
```

**Configuration:**

```yaml
agents:
  # Basic MCP Configuration:
  backend:
    type: "openai"              # Your backend choice
    model: "gpt-5-mini"         # Your model choice

    # Add MCP servers here
    mcp_servers:
      weather:                  # Server name (you choose this)
        type: "stdio"           # Communication type
        command: "npx"          # Command to run
        args: ["-y", "@modelcontextprotocol/server-weather"]  # MCP server package

  # That's it! The agent can now check weather.

  # Multiple MCP Tools Example:
  backend:
    type: "gemini"
    model: "gemini-2.5-flash"
    mcp_servers:
      # Web search
      search:
        type: "stdio"
        command: "npx"
        args: ["-y", "@modelcontextprotocol/server-brave-search"]
        env:
          BRAVE_API_KEY: "${BRAVE_API_KEY}"  # Set in .env file

      # HTTP-based MCP server (streamable-http transport)
      custodm_api:
        type: "streamable-http"   # For HTTP/SSE servers
        url: "http://localhost:8080/mcp/sse"  # Server endpoint


  # Tool configuration (MCP tools are auto-discovered)
  allowed_tools:                        # Optional: whitelist specific tools
    - "mcp__weather__get_current_weather"
    - "mcp__test_server__mcp_echo"
    - "mcp__test_server__add_numbers"

  exclude_tools:                        # Optional: blacklist specific tools
    - "mcp__test_server__current_time"
```

→ [View more MCP examples](massgen/configs/tools/mcp/)


#### **4. File System Operations & Workspace Management**

MassGen provides comprehensive file system support through multiple backends, enabling agents to read, write, and manipulate files in organized workspaces.


**Filesystem Configuration Parameters:**

| Parameter | Type | Required | Description |
|-----------|------|----------|-------------|
| `cwd` | string | **Yes** (for file ops) | Working directory for file operations (agent-specific workspace) |
| `snapshot_storage` | string | Yes | Directory for workspace snapshots |
| `agent_temporary_workspace` | string | Yes | Parent directory for temporary workspaces |


**Quick Start Commands:**

```bash
# File operations with Claude Code
uv run python -m massgen.cli \
  --config massgen/configs/tools/filesystem/claude_code_single.yaml \
  "Create a Python web scraper and save results to CSV"

# Multi-agent file collaboration
uv run python -m massgen.cli \
  --config massgen/configs/tools/filesystem/claude_code_context_sharing.yaml \
  "Generate a comprehensive project report with charts and analysis"
```

**Configuration:**

```yaml
# Basic Workspace Setup:
agents:
  - id: "file-agent"
    backend:
      type: "claude_code"          # Backend with file support
      model: "claude-sonnet-4"     # Your model choice
      cwd: "workspace"             # Isolated workspace for file operations

# Multi-Agent Workspace Isolation:
agents:
  - id: "analyzer"
    backend:
      type: "claude_code"
      cwd: "workspace1"            # Agent-specific workspace

  - id: "reviewer"
    backend:
      type: "gemini"
      cwd: "workspace2"            # Separate workspace

orchestrator:
  snapshot_storage: "snapshots"              # Shared snapshots directory
  agent_temporary_workspace: "temp_workspaces" # Temporary workspace management
```
**Available File Operations:**
- **Claude Code**: Built-in tools (Read, Write, Edit, MultiEdit, Bash, Grep, Glob, LS, TodoWrite)
- **Other Backends**: Via [MCP Filesystem Server](https://github.com/modelcontextprotocol/servers/blob/main/src%2Ffilesystem%2FREADME.md)

**Workspace Management:**
- **Isolated Workspaces**: Each agent's `cwd` is fully isolated and writable
- **Snapshot Storage**: Share workspace context between Claude Code agents
- **Temporary Workspaces**: Agents can access previous coordination results

→ [View more filesystem examples](massgen/configs/tools/filesystem/)

> ⚠️ **IMPORTANT SAFETY WARNING**
>
> MassGen agents can **autonomously read, write, modify, and delete files** within their permitted directories.
>
> **Before running MassGen with filesystem access:**
> - Only grant access to directories you're comfortable with agents modifying
> - Use the permission system to restrict write access where needed
> - Consider testing in an isolated directory or virtual environment first
> - Back up important files before granting write access
> - Review the `context_paths` configuration carefully
>
> The agents will execute file operations without additional confirmation once permissions are granted.

#### **5. Project Integration & User Context Paths (NEW in v0.0.21)**

Work directly with your existing projects! User Context Paths allow you to share specific directories with all agents while maintaining granular permission control. This enables secure multi-agent collaboration on your real codebases, documentation, and data.

MassGen automatically organizes all its working files under a `.massgen/` directory in your project root, keeping your project clean and making it easy to exclude MassGen's temporary files from version control.

**Project Integration Parameters:**

| Parameter | Type | Required | Description |
|-----------|------|----------|-------------|
| `context_paths` | list | **Yes** (for project integration) | Shared directories for all agents |
| └─ `path` | string | Yes | Absolute path to your project directory (**must be directory, not file**) |
| └─ `permission` | string | Yes | Access level: `"read"` or `"write"` |

**⚠️ Important:** Context paths must point to **directories**, not individual files. MassGen validates all paths during startup and will show clear error messages for missing paths or file paths.


**Quick Start Commands:**

```bash
# Multi-agent collaboration to improve the website in `massgen/configs/resources/v0.0.21-example
uv run python -m massgen.cli --config massgen/configs/tools/filesystem/gpt5mini_cc_fs_context_path.yaml "Enhance the website with: 1) A dark/light theme toggle with smooth transitions, 2) An interactive feature that helps users engage with the blog content (your choice - could be search, filtering by topic, reading time estimates, social sharing, reactions, etc.), and 3) Visual polish with CSS animations or transitions that make the site feel more modern and responsive. Use vanilla JavaScript and be creative with the implementation details."
```

**Configuration:**

```yaml
# Basic Project Integration:
agents:
  - id: "code-reviewer"
    backend:
      type: "claude_code"
      cwd: "workspace"             # Agent's isolated work area

orchestrator:
  context_paths:
    - path: "/home/user/my-project/src"
      permission: "read"           # Agents can analyze your code
    - path: "/home/user/my-project/docs"
      permission: "write"          # Final agent can update docs

# Advanced: Multi-Agent Project Collaboration
agents:
  - id: "analyzer"
    backend:
      type: "gemini"
      cwd: "analysis_workspace"

  - id: "implementer"
    backend:
      type: "claude_code"
      cwd: "implementation_workspace"

orchestrator:
  context_paths:
    - path: "/home/user/legacy-app/src"
      permission: "read"           # Read existing codebase
    - path: "/home/user/legacy-app/tests"
      permission: "write"          # Write new tests
    - path: "/home/user/modernized-app"
      permission: "write"          # Create modernized version
```

**This showcases project integration:**
- **Real Project Access** - Work with your actual codebases, not copies
- **Secure Permissions** - Granular control over what agents can read/modify
- **Multi-Agent Collaboration** - Multiple agents safely work on the same project
- **Context Agents** (during coordination): Always READ-only access to protect your files
- **Final Agent** (final execution): Gets the configured permission (READ or write)

**Use Cases:**
- **Code Review**: Agents analyze your source code and suggest improvements
- **Documentation**: Agents read project docs to understand context and generate updates
- **Data Processing**: Agents access shared datasets and generate analysis reports
- **Project Migration**: Agents examine existing projects and create modernized versions

**Clean Project Organization:**
```
your-project/
├── .massgen/                          # All MassGen state
│   ├── sessions/                      # Multi-turn conversation history (if using interactively)
│   │   └── session_20240101_143022/
│   │       ├── turn_1/                # Results from turn 1
│   │       ├── turn_2/                # Results from turn 2
│   │       └── SESSION_SUMMARY.txt    # Human-readable summary
│   ├── workspaces/                    # Agent working directories
│   │   ├── agent1/                    # Individual agent workspaces
│   │   └── agent2/
│   ├── snapshots/                     # Workspace snapshots for coordination
│   └── temp_workspaces/               # Previous turn results for context
├── massgen/
└── ...
```

**Benefits:**
- ✅ **Clean Projects** - All MassGen files contained in one directory
- ✅ **Easy Gitignore** - Just add `.massgen/` to `.gitignore`
- ✅ **Portable** - Move or delete `.massgen/` without affecting your project
- ✅ **Multi-Turn Sessions** - Conversation history preserved across sessions

**Configuration Auto-Organization:**
```yaml
orchestrator:
  # User specifies simple names - MassGen organizes under .massgen/
  snapshot_storage: "snapshots"         # → .massgen/snapshots/
  session_storage: "sessions"           # → .massgen/sessions/
  agent_temporary_workspace: "temp"     # → .massgen/temp/

agents:
  - backend:
      cwd: "workspace1"                 # → .massgen/workspaces/workspace1/
```

→ [Learn more about project integration](massgen/mcp_tools/permissions_and_context_files.md)

**Security Considerations:**
- **Agent ID Safety**: Avoid using agent+incremental digits for IDs (e.g., `agent1`, `agent2`). This may cause ID exposure during voting
- **File Access Control**: Restrict file access using MCP server configurations when needed
- **Path Validation**: All context paths are validated to ensure they exist and are directories (not files)
- **Directory-Only Context Paths**: Context paths must point to directories, not individual files

---

#### Additional Examples by Provider

**Claude (Recursive MCP Execution - v0.0.20+)**
```bash
# Claude with advanced tool chaining
uv run python -m massgen.cli \
  --config massgen/configs/tools/mcp/claude_mcp_example.yaml \
  "Research and compare weather in Beijing and Shanghai"
```

**OpenAI (GPT-5 Series with MCP - v0.0.17+)**
```bash
# GPT-5 with weather and external tools
uv run python -m massgen.cli \
  --config massgen/configs/tools/mcp/gpt5_mini_mcp_example.yaml \
  "What's the weather of Tokyo"
```

**Gemini (Multi-Server MCP - v0.0.15+)**
```bash
# Gemini with multiple MCP services
uv run python -m massgen.cli \
  --config massgen/configs/tools/mcp/multimcp_gemini.yaml \
  "Find accommodations in Paris with neighborhood analysis"    # (requires BRAVE_API_KEY in .env)
```

**Claude Code (Development Tools)**
```bash
# Professional development environment with auto-configured workspace
uv run python -m massgen.cli \
  --backend claude_code \
  --model sonnet \
  "Create a Flask web app with authentication"

# Default workspace directories created automatically:
# - workspace1/              (working directory)
# - snapshots/              (workspace snapshots)
# - temp_workspaces/        (temporary agent workspaces)
```

**Local Models (LM Studio - v0.0.7+)**
```bash
# Run open-source models locally
uv run python -m massgen.cli \
  --config massgen/configs/providers/local/lmstudio.yaml \
  "Explain machine learning concepts"
```

→ [Browse by provider](massgen/configs/providers/) | [Browse by tools](massgen/configs/tools/) | [Browse teams](massgen/configs/teams/)

#### Additional Use Case Examples

**Question Answering & Research:**
```bash
# Complex research with multiple perspectives
uv run python -m massgen.cli \
  --config massgen/configs/basic/multi/gemini_4o_claude.yaml \
  "What's best to do in Stockholm in October 2025"

# Specific research requirements
uv run python -m massgen.cli \
  --config massgen/configs/basic/multi/gemini_4o_claude.yaml \
  "Give me all the talks on agent frameworks in Berkeley Agentic AI Summit 2025"
```

**Creative Writing:**
```bash
# Story generation with multiple creative agents
uv run python -m massgen.cli \
  --config massgen/configs/basic/multi/gemini_4o_claude.yaml \
  "Write a short story about a robot who discovers music"
```

**Development & Coding:**
```bash
# Full-stack development with file operations
uv run python -m massgen.cli \
  --config  massgen/configs/tools/filesystem/claude_code_single.yaml \
  "Create a Flask web app with authentication"
```

**Web Automation:** (still in test)
```bash
# Browser automation with screenshots and reporting
# Prerequisites: npm install @playwright/mcp@latest (for Playwright MCP server)
uv run python -m massgen.cli \
  --config massgen/configs/tools/code-execution/multi_agent_playwright_automation.yaml \
  "Browse https://github.com/Leezekun/MassGen and suggest improvements. Include screenshots in a PDF"

# Data extraction and analysis
uv run python -m massgen.cli \
  --config massgen/configs/tools/code-execution/multi_agent_playwright_automation.yaml \
  "Navigate to https://news.ycombinator.com, extract the top 10 stories, and create a summary report"
```

→ [**See detailed case studies**](docs/case_studies/README.md) with real session logs and outcomes

#### Interactive Mode & Advanced Usage

**Multi-Turn Conversations:**
```bash
# Start interactive chat (no initial question)
uv run python -m massgen.cli \
  --config massgen/configs/basic/multi/three_agents_default.yaml

# Debug mode for troubleshooting
uv run python -m massgen.cli \
  --config massgen/configs/basic/multi/three_agents_default.yaml \
  --debug "Your question"
```

## Configuration Files

MassGen configurations are organized by features and use cases. See the [Configuration Guide](massgen/configs/README.md) for detailed organization and examples.

**Quick navigation:**
- **Basic setups**: [Single agent](massgen/configs/basic/single/) | [Multi-agent](massgen/configs/basic/multi/)
- **Tool integrations**: [MCP servers](massgen/configs/tools/mcp/) | [Web search](massgen/configs/tools/web-search/) | [Filesystem](massgen/configs/tools/filesystem/)
- **Provider examples**: [OpenAI](massgen/configs/providers/openai/) | [Claude](massgen/configs/providers/claude/) | [Gemini](massgen/configs/providers/gemini/)
- **Specialized teams**: [Creative](massgen/configs/teams/creative/) | [Research](massgen/configs/teams/research/) | [Development](massgen/configs/teams/development/)

See MCP server setup guides: [Discord MCP](massgen/configs/docs/DISCORD_MCP_SETUP.md) | [Twitter MCP](massgen/configs/docs/TWITTER_MCP_ENESCINAR_SETUP.md)

#### Backend Configuration Reference

For detailed configuration of all supported backends (OpenAI, Claude, Gemini, Grok, etc.), see:

→ **[Backend Configuration Guide](massgen/configs/BACKEND_CONFIGURATION.md)**

#### Interactive Multi-Turn Mode

MassGen supports an interactive mode where you can have ongoing conversations with the system:

```bash
# Start interactive mode with a single agent (no tool enabled by default)
uv run python -m massgen.cli --model gpt-5-mini

# Start interactive mode with configuration file
uv run python -m massgen.cli \
  --config massgen/configs/basic/multi/three_agents_default.yaml
```

**Interactive Mode Features:**
- **Multi-turn conversations**: Multiple agents collaborate to chat with you in an ongoing conversation
- **Real-time coordination tracking**: Live visualization of agent interactions, votes, and decision-making processes
- **Interactive coordination table**: Press `r` to view complete history of agent coordination events and state transitions
- **Real-time feedback**: Displays real-time agent and system status with enhanced coordination visualization
- **Clear conversation history**: Type `/clear` to reset the conversation and start fresh
- **Easy exit**: Type `/quit`, `/exit`, `/q`, or press `Ctrl+C` to stop

**Watch the recorded demo:**

[![MassGen Case Study](https://img.youtube.com/vi/h1R7fxFJ0Zc/0.jpg)](https://www.youtube.com/watch?v=h1R7fxFJ0Zc)

### 5. 📊 View Results

The system provides multiple ways to view and analyze results:

#### Real-time Display
- **Live Collaboration View**: See agents working in parallel through a multi-region terminal display
- **Status Updates**: Real-time phase transitions, voting progress, and consensus building
- **Streaming Output**: Watch agents' reasoning and responses as they develop

**Watch an example here:**

[![MassGen Case Study](https://img.youtube.com/vi/Dp2oldJJImw/0.jpg)](https://www.youtube.com/watch?v=Dp2oldJJImw)

#### Comprehensive Logging

All sessions are automatically logged with detailed information. The file can be viewed throught the interaction with UI.

##### Logging Storage Structure
Logging storage are organized in the following directory hierarchy:

```
massgen_logs/
└── log_{timestamp}/
    ├── agent_outputs/
    │   ├── agent_id.txt
    │   ├── final_presentation_agent_id.txt
    │   └── system_status.txt
    ├── agent_id/
    │   └── {answer_generation_timestamp}/
    │       └── files_included_in_generated_answer
    ├── final_workspace/
    │   └── agent_id/
    │       └── {answer_generation_timestamp}/
    │           └── files_included_in_generated_answer
    └── massgen.log / massgen_debug.log
```

##### Directory Structure Explanation
- `log_{timestamp}`: Main log directory identified by session timestamp
- `agent_outputs/`: Contains text outputs from each agent
  - `agent_id.txt`: Raw output from each agent
  - `final_presentation_agent_id.txt`: Final presentation for the selected agent
  - `system_status.txt`: System status information
- `agent_id/`: Directory for each agent containing answer versions
  - `{answer_generation_timestamp}/`: Timestamp directory for each answer version
    - `files_included_in_generated_answer`: All relevant files in that version
- `final_workspace/`: Final presentation for selected agents
  - `agent_id/`: Selected agent id
    - `{answer_generation_timestamp}/`: Timestamp directory for final presentation
      - `files_included_in_generated_answer`: All relevant files in final presentation
- `massgen.log` or `massgen_debug.log`: Main log file, `massgen.log` for general logging, `massgen_debug.log` for verbose debugging information.

##### Important Note
The final presentation continues to be stored in each Claude Code Agent's workspace as before. After generating the final presentation, the relevant files will be copied to the `final_workspace/` directory.

## 💡 Case Studies

### Case Studies

To see how MassGen works in practice, check out these detailed case studies based on real session logs:

- [**MassGen Case Studies**](docs/case_studies/README.md)

---


## 🗺️ Roadmap

MassGen is currently in its foundational stage, with a focus on parallel, asynchronous multi-agent collaboration and orchestration. Our roadmap is centered on transforming this foundation into a highly robust, intelligent, and user-friendly system, while enabling frontier research and exploration. An earlier version of MassGen can be found [here](./massgen/v1).

⚠️ **Early Stage Notice:** As MassGen is in active development, please expect upcoming breaking architecture changes as we continue to refine and improve the system.

<<<<<<< HEAD
### Recent Achievements (v0.0.27)

**🎉 Released: October 3, 2025**

Version 0.0.27 introduces **Multimodal Support** with image processing capabilities, enabling agents to generate, understand, and process images alongside text:

#### Multimodal Support - Image Processing
- **StreamChunk Module**: New architecture with dedicated `stream_chunk` module for handling multimodal content
- **Image Generation and Understanding**: Multi-agent image generation and analysis with OpenAI's APIs
- **Enhanced Display**: Terminal UI for rendering images, backend support for multimodal capabilities

#### File Upload and File Search
- **File Upload**: Support for uploading files to backends via `upload_files` parameter
- **File Search**: Vector-based file search for document Q&A with automatic vector store cleanup

#### Model and Tool Enhancements
- **Claude Sonnet 4.5**: Added latest Claude model (`claude-sonnet-4-5-20250929`)
- **Workspace Multimodal Tools**: New `read_multimodal_files` MCP tool for image processing
- **API Parameters Handler**: New module for centralized parameter management

#### Documentation and Resources
- **Case Study**: Multi-turn filesystem support documentation
- **Configurations**: New configs for image generation, understanding, and file search
- **Example Resources**: Sample multimodal content for testing

### Previous Achievements (v0.0.3 - v0.0.26)
=======
### Recent Achievements (v0.0.28)

**🎉 Released: October 6, 2025**

Version 0.0.28 introduces **AG2 Framework Integration**, enabling external agent frameworks to work within MassGen's multi-agent orchestration:

#### AG2 Framework Integration
- **Adapter System**: Connect external agent frameworks through new `massgen/adapters/` module with base adapter architecture
- **AG2 Agent Support**: Use AG2 ConversableAgent and AssistantAgent types with async execution in MassGen workflows
- **Code Execution Environments**: Run code in multiple environments - LocalCommandLineCodeExecutor, DockerCommandLineCodeExecutor, JupyterCodeExecutor, YepCodeCodeExecutor
- **Ready-to-Use Configurations**: 4 example configs (`ag2_single_agent.yaml`, `ag2_coder.yaml`, `ag2_coder_case_study.yaml`, `ag2_gemini.yaml`)

#### Improvements
- **MCP Circuit Breaker Fix**: Cleaner initialization when MCP servers are not configured, preventing unnecessary warnings
- **Comprehensive Testing**: Full test coverage in `test_ag2_adapter.py`, `test_agent_adapter.py`, `test_external_agent_backend.py`
- **Enhanced Documentation**: Updated `MULTI_SOURCE_AGENT_INTEGRATION_DESIGN.md` with AG2 adapter architecture details

### Previous Achievements (v0.0.3 - v0.0.27)

✅ **Multimodal Support - Image Processing (v0.0.27)**: New `stream_chunk` module for multimodal content, image generation and understanding capabilities, file upload and search for document Q&A, Claude Sonnet 4.5 support, enhanced workspace multimodal tools
>>>>>>> d566e26c

✅ **File Deletion and Workspace Management (v0.0.26)**: New MCP tools (`delete_file`, `delete_files_batch`, `compare_directories`, `compare_files`) for workspace cleanup and file comparison, consolidated `_workspace_tools_server.py`, enhanced path permission manager

✅ **Protected Paths and File-Based Context Paths (v0.0.26)**: Protect specific files within write-permitted directories, grant access to individual files instead of entire directories

✅ **Multi-Turn Filesystem Support (v0.0.25)**: Multi-turn conversation support with persistent context across turns, automatic `.massgen` directory structure, workspace snapshots and restoration, enhanced path permission system with smart exclusions, and comprehensive backend improvements

✅ **SGLang Backend Integration (v0.0.25)**: Unified vLLM/SGLang backend with auto-detection, support for SGLang-specific parameters like `separate_reasoning`, and dual server support for mixed vLLM and SGLang deployments

✅ **vLLM Backend Support (v0.0.24)**: Complete integration with vLLM for high-performance local model serving, POE provider support, GPT-5-Codex model recognition, backend utility modules refactoring, and comprehensive bug fixes including streaming chunk processing

✅ **Backend Architecture Refactoring (v0.0.23)**: Major code consolidation with new `base_with_mcp.py` class reducing ~1,932 lines across backends, extracted formatter module for better code organization, and improved maintainability through unified MCP integration

✅ **Workspace Copy Tools via MCP (v0.0.22)**: Seamless file copying capabilities between workspaces, configuration organization with hierarchical structure, and enhanced file operations for large-scale collaboration

✅ **Grok MCP Integration (v0.0.21)**: Unified backend architecture with full MCP server support, filesystem capabilities through MCP servers, and enhanced configuration files

✅ **Claude Backend MCP Support (v0.0.20)**: Extended MCP integration to Claude backend, full MCP protocol and filesystem support, robust error handling, and comprehensive documentation

✅ **Comprehensive Coordination Tracking (v0.0.19)**: Complete coordination tracking and visualization system with event-based tracking, interactive coordination table display, and advanced debugging capabilities for multi-agent collaboration patterns

✅ **Comprehensive MCP Integration (v0.0.18)**: Extended MCP to all Chat Completions backends (Cerebras AI, Together AI, Fireworks AI, Groq, Nebius AI Studio, OpenRouter), cross-provider function calling compatibility, 9 new MCP configuration examples

✅ **OpenAI MCP Integration (v0.0.17)**: Extended MCP (Model Context Protocol) support to OpenAI backend with full tool discovery and execution capabilities for GPT models, unified MCP architecture across multiple backends, and enhanced debugging

✅ **Unified Filesystem Support with MCP Integration (v0.0.16)**: Complete `FilesystemManager` class providing unified filesystem access for Gemini and Claude Code backends, with MCP-based operations for file manipulation and cross-agent collaboration

✅ **MCP Integration Framework (v0.0.15)**: Complete MCP implementation for Gemini backend with multi-server support, circuit breaker patterns, and comprehensive security framework

✅ **Enhanced Logging (v0.0.14)**: Improved logging system for better agents' answer debugging, new final answer directory structure, and detailed architecture documentation

✅ **Unified Logging System (v0.0.13)**: Centralized logging infrastructure with debug mode and enhanced terminal display formatting

✅ **Windows Platform Support (v0.0.13)**: Windows platform compatibility with improved path handling and process management

✅ **Enhanced Claude Code Agent Context Sharing (v0.0.12)**: Claude Code agents now share workspace context by maintaining snapshots and temporary workspace in orchestrator's side

✅ **Documentation Improvement (v0.0.12)**: Updated README with current features and improved setup instructions

✅ **Custom System Messages (v0.0.11)**: Enhanced system message configuration and preservation with backend-specific system prompt customization

✅ **Claude Code Backend Enhancements (v0.0.11)**: Improved integration with better system message handling, JSON response parsing, and coordination action descriptions

✅ **Azure OpenAI Support (v0.0.10)**: Integration with Azure OpenAI services including GPT-4.1 and GPT-5-chat models with async streaming

✅ **MCP (Model Context Protocol) Support (v0.0.9)**: Integration with MCP for advanced tool capabilities in Claude Code Agent, including Discord and Twitter integration

✅ **Timeout Management System (v0.0.8)**: Orchestrator-level timeout with graceful fallback and enhanced error messages

✅ **Local Model Support (v0.0.7)**: Complete LM Studio integration for running open-weight models locally with automatic server management

✅ **GPT-5 Series Integration (v0.0.6)**: Support for OpenAI's GPT-5, GPT-5-mini, GPT-5-nano with advanced reasoning parameters

✅ **Claude Code Integration (v0.0.5)**: Native Claude Code backend with streaming capabilities and tool support

✅ **GLM-4.5 Model Support (v0.0.4)**: Integration with ZhipuAI's GLM-4.5 model family

✅ **Foundation Architecture (v0.0.3)**: Complete multi-agent orchestration system with async streaming, builtin tools, and multi-backend support

✅ **Extended Provider Ecosystem**: Support for 15+ providers including Cerebras AI, Together AI, Fireworks AI, Groq, Nebius AI Studio, and OpenRouter

### Key Future Enhancements

-   **Bug Fixes & Backend Improvements:** Fixing image generation path issues and adding Claude multimodal support
-   **Advanced Agent Collaboration:** Exploring improved communication patterns and consensus-building protocols to improve agent synergy
-   **Expanded Model Integration:** Adding support for more frontier models and local inference engines
-   **Improved Performance & Scalability:** Optimizing the streaming and logging mechanisms for better performance and resource management
-   **Enhanced Developer Experience:** Completing tool registration system and web interface for better visualization

We welcome community contributions to achieve these goals.

<<<<<<< HEAD
### v0.0.28 Roadmap

Version 0.0.28 focuses on integrating external agent frameworks, completing multimodal support, and enhancing extensibility:

#### Required Features
- **AG2 Integration (AdaptAgent)**: Enable AG2 agents to participate in MassGen's multi-agent workflows with seamless orchestration
- **Complete Multimodal Support**: Extend audio and video processing capabilities beyond the image support added in v0.0.27

#### Optional Features
- **Custom Tool Register System**: Refactor tool registration for better extensibility and plugin support
- **Web UI**: Modern web interface for real-time agent coordination visualization

Key technical approach:
- **AG2 Integration**: Adapter system enabling AG2 agents to work within MassGen orchestration with mixed-team support
- **Audio/Video Processing**: Extend existing multimodal infrastructure with audio transcription, video understanding, and generation capabilities
- **Tool Registry**: Plugin-based toolkit architecture for dynamic tool discovery and loading
- **Web Interface**: Real-time visualization with multimodal content support and session management

For detailed milestones and technical specifications, see the [full v0.0.28 roadmap](ROADMAP_v0.0.28.md).
=======
### v0.0.29 Roadmap

Version 0.0.29 focuses on fixing multimodal capabilities and extending backend support:

#### Required Features
- **Image Generation Path Fix**: Resolve file path hallucination issues preventing correct image generation (Issue #284)
- **Claude Multimodal Support**: Enable image processing capabilities in Claude backend to match Gemini and Response backends

#### Optional Features
- **Custom Tool Register System**: Complete and polish existing tool registration implementation for production readiness
- **Web UI**: Improve and integrate existing web interface implementation (Issue #276)

Key technical approach:
- **Path Validation**: Comprehensive testing and clear error messages for image generation workflows
- **Claude Backend Extension**: Image input handling, understanding, and multimodal message formatting
- **Tool Registry Polish**: Complete integration with orchestrator and refine existing implementation
- **Web UI Integration**: Production-ready deployment with enhanced features and documentation

For detailed milestones and technical specifications, see the [full v0.0.29 roadmap](ROADMAP_v0.0.29.md).
>>>>>>> d566e26c

---

## 🤝 Contributing

We welcome contributions! Please see our [Contributing Guidelines](CONTRIBUTING.md) for details.

---

## 📄 License

This project is licensed under the Apache License 2.0 - see the [LICENSE](LICENSE) file for details.

---

<div align="center">

**⭐ Star this repo if you find it useful! ⭐**

Made with ❤️ by the MassGen team

</div>

## ⭐ Star History

[![Star History Chart](https://api.star-history.com/svg?repos=Leezekun/MassGen&type=Date)](https://www.star-history.com/#Leezekun/MassGen&Date)<|MERGE_RESOLUTION|>--- conflicted
+++ resolved
@@ -51,11 +51,7 @@
 <details open>
 <summary><h3>🆕 Latest Features</h3></summary>
 
-<<<<<<< HEAD
-- [v0.0.27 Features](#-latest-features-v0027)
-=======
 - [v0.0.28 Features](#-latest-features-v0028)
->>>>>>> d566e26c
 </details>
 
 <details open>
@@ -100,25 +96,15 @@
 <summary><h3>🗺️ Roadmap</h3></summary>
 
 - Recent Achievements
-<<<<<<< HEAD
-  - [v0.0.27](#recent-achievements-v0027)
-  - [v0.0.3 - v0.0.26](#previous-achievements-v003---v0026)
-=======
   - [v0.0.28](#recent-achievements-v0028)
   - [v0.0.3 - v0.0.27](#previous-achievements-v003---v0027)
->>>>>>> d566e26c
 - [Key Future Enhancements](#key-future-enhancements)
   - Bug Fixes & Backend Improvements
   - Advanced Agent Collaboration
   - Expanded Model, Tool & Agent Integrations
   - Improved Performance & Scalability
   - Enhanced Developer Experience
-<<<<<<< HEAD
-  - Web Interface
-- [v0.0.28 Roadmap](#v0028-roadmap)
-=======
 - [v0.0.29 Roadmap](#v0029-roadmap)
->>>>>>> d566e26c
 </details>
 
 <details open>
@@ -143,40 +129,6 @@
 
 ---
 
-<<<<<<< HEAD
-## 🆕 Latest Features (v0.0.27)
-
-```bash
-uv run python -m massgen.cli --config massgen/configs/basic/multi/gpt4o_image_generation.yaml "Generate an image of gray tabby cat hugging an otter with an orange scarf. Limit image size within 5kb."
-```
-
-**Experience v0.0.27 Multimodal Features**:
-
-See the new multimodal support and image processing capabilities in action:
-
-[![MassGen v0.0.27 Multimodal Demo](https://img.youtube.com/vi/qm6Y5qSpsEg/0.jpg)](https://www.youtube.com/watch?v=qm6Y5qSpsEg)
-
-**What's New in v0.0.27:**
-- **Multimodal Support - Image Processing** - Image generation and understanding with new `stream_chunk` module
-- **Additional Features**: File upload/search for document Q&A, Claude Sonnet 4.5 support, enhanced workspace multimodal tools
-
-**Try v0.0.27 Features Now:**
-```bash
-# Image generation with Single agent
-uv run python -m massgen.cli \
-  --config massgen/configs/basic/single/single_gpt4o_image_generation.yaml \
-  "Generate an image of gray tabby cat hugging an otter with an orange scarf. Limit image size within 5kb."
-
-# Image understanding with multiple agents
-uv run python -m massgen.cli \
-  --config massgen/configs/basic/multi/gpt5nano_image_understanding.yaml \
-  "Please summarize the content in this image."
-
-# File search for document Q&A
-uv run python -m massgen.cli \
-  --config massgen/configs/basic/single/single_gpt5nano_file_search.yaml \
-  "What is humanity's last exam score for OpenAI Deep Research? Also, provide details about the other models mentioned in the PDF?"
-=======
 ## 🆕 Latest Features (v0.0.28)
 
 **Experience v0.0.28 AG2 Integration:**
@@ -225,7 +177,6 @@
   --config massgen/configs/ag2/ag2_gemini.yaml \
   "what is quantum computing?"
 
->>>>>>> d566e26c
 ```
 
 → [See all release examples](massgen/configs/README.md#release-history--examples)
@@ -964,34 +915,6 @@
 
 ⚠️ **Early Stage Notice:** As MassGen is in active development, please expect upcoming breaking architecture changes as we continue to refine and improve the system.
 
-<<<<<<< HEAD
-### Recent Achievements (v0.0.27)
-
-**🎉 Released: October 3, 2025**
-
-Version 0.0.27 introduces **Multimodal Support** with image processing capabilities, enabling agents to generate, understand, and process images alongside text:
-
-#### Multimodal Support - Image Processing
-- **StreamChunk Module**: New architecture with dedicated `stream_chunk` module for handling multimodal content
-- **Image Generation and Understanding**: Multi-agent image generation and analysis with OpenAI's APIs
-- **Enhanced Display**: Terminal UI for rendering images, backend support for multimodal capabilities
-
-#### File Upload and File Search
-- **File Upload**: Support for uploading files to backends via `upload_files` parameter
-- **File Search**: Vector-based file search for document Q&A with automatic vector store cleanup
-
-#### Model and Tool Enhancements
-- **Claude Sonnet 4.5**: Added latest Claude model (`claude-sonnet-4-5-20250929`)
-- **Workspace Multimodal Tools**: New `read_multimodal_files` MCP tool for image processing
-- **API Parameters Handler**: New module for centralized parameter management
-
-#### Documentation and Resources
-- **Case Study**: Multi-turn filesystem support documentation
-- **Configurations**: New configs for image generation, understanding, and file search
-- **Example Resources**: Sample multimodal content for testing
-
-### Previous Achievements (v0.0.3 - v0.0.26)
-=======
 ### Recent Achievements (v0.0.28)
 
 **🎉 Released: October 6, 2025**
@@ -1012,7 +935,6 @@
 ### Previous Achievements (v0.0.3 - v0.0.27)
 
 ✅ **Multimodal Support - Image Processing (v0.0.27)**: New `stream_chunk` module for multimodal content, image generation and understanding capabilities, file upload and search for document Q&A, Claude Sonnet 4.5 support, enhanced workspace multimodal tools
->>>>>>> d566e26c
 
 ✅ **File Deletion and Workspace Management (v0.0.26)**: New MCP tools (`delete_file`, `delete_files_batch`, `compare_directories`, `compare_files`) for workspace cleanup and file comparison, consolidated `_workspace_tools_server.py`, enhanced path permission manager
 
@@ -1084,27 +1006,6 @@
 
 We welcome community contributions to achieve these goals.
 
-<<<<<<< HEAD
-### v0.0.28 Roadmap
-
-Version 0.0.28 focuses on integrating external agent frameworks, completing multimodal support, and enhancing extensibility:
-
-#### Required Features
-- **AG2 Integration (AdaptAgent)**: Enable AG2 agents to participate in MassGen's multi-agent workflows with seamless orchestration
-- **Complete Multimodal Support**: Extend audio and video processing capabilities beyond the image support added in v0.0.27
-
-#### Optional Features
-- **Custom Tool Register System**: Refactor tool registration for better extensibility and plugin support
-- **Web UI**: Modern web interface for real-time agent coordination visualization
-
-Key technical approach:
-- **AG2 Integration**: Adapter system enabling AG2 agents to work within MassGen orchestration with mixed-team support
-- **Audio/Video Processing**: Extend existing multimodal infrastructure with audio transcription, video understanding, and generation capabilities
-- **Tool Registry**: Plugin-based toolkit architecture for dynamic tool discovery and loading
-- **Web Interface**: Real-time visualization with multimodal content support and session management
-
-For detailed milestones and technical specifications, see the [full v0.0.28 roadmap](ROADMAP_v0.0.28.md).
-=======
 ### v0.0.29 Roadmap
 
 Version 0.0.29 focuses on fixing multimodal capabilities and extending backend support:
@@ -1124,7 +1025,6 @@
 - **Web UI Integration**: Production-ready deployment with enhanced features and documentation
 
 For detailed milestones and technical specifications, see the [full v0.0.29 roadmap](ROADMAP_v0.0.29.md).
->>>>>>> d566e26c
 
 ---
 
