<p align="center">
  <img src="assets/logo.png" alt="MassGen Logo" width="360" />
</p>

<p align="center">
  <a href="https://www.python.org/downloads/">
    <img src="https://img.shields.io/badge/python-3.10+-blue.svg" alt="Python 3.10+" style="margin-right: 5px;">
  </a>
  <a href="LICENSE">
    <img src="https://img.shields.io/badge/license-Apache%202.0-blue.svg" alt="License" style="margin-right: 5px;">
  </a>
  <a href="https://discord.massgen.ai">
    <img src="https://img.shields.io/discord/1153072414184452236?color=7289da&label=chat&logo=discord&style=flat-square" alt="Join our Discord">
  </a>
</p>

<h1 align="center">🚀 MassGen: Multi-Agent Scaling System for GenAI</h1>

<p align="center">
  <i>MassGen is a cutting-edge multi-agent system that leverages the power of collaborative AI to solve complex tasks.</i>
</p>

<p align="center">
  <a href="https://youtu.be/Dp2oldJJImw">
    <img src="https://img.youtube.com/vi/Dp2oldJJImw/0.jpg" alt="MassGen Demo Video" width="600">
  </a>
</p>

<p align="center">
  <i>Multi-agent scaling through intelligent collaboration in Grok Heavy style</i>
</p>

MassGen is a cutting-edge multi-agent system that leverages the power of collaborative AI to solve complex tasks. It assigns a task to multiple AI agents who work in parallel, observe each other's progress, and refine their approaches to converge on the best solution to deliver a comprehensive and high-quality result. The power of this "parallel study group" approach is exemplified by advanced systems like xAI's Grok Heavy and Google DeepMind's Gemini Deep Think.
This project started with the "threads of thought" and "iterative refinement" ideas presented in [The Myth of Reasoning](https://docs.ag2.ai/latest/docs/blog/2025/04/16/Reasoning/), and extends the classic "multi-agent conversation" idea in [AG2](https://github.com/ag2ai/ag2). Here is a [video recording](https://www.youtube.com/watch?v=xM2Uguw1UsQ) of the background context introduction presented at the Berkeley Agentic AI Summit 2025.

---

## 📋 Table of Contents

<details open>
<summary><h3>✨ Key Features</h3></summary>

- [Cross-Model/Agent Synergy](#-key-features-1)
- [Parallel Processing](#-key-features-1)  
- [Intelligence Sharing](#-key-features-1)
- [Consensus Building](#-key-features-1)
- [Live Visualization](#-key-features-1)
</details>

<details open>
<summary><h3>🏗️ System Design</h3></summary>

- [System Architecture](#%EF%B8%8F-system-design-1)
- [Parallel Processing](#%EF%B8%8F-system-design-1)
- [Real-time Collaboration](#%EF%B8%8F-system-design-1)
- [Convergence Detection](#%EF%B8%8F-system-design-1)
- [Adaptive Coordination](#%EF%B8%8F-system-design-1)
</details>

<details open>
<summary><h3>🚀 Quick Start</h3></summary>

- [📥 Installation](#1--installation)
- [🔐 API Configuration](#2--api-configuration)
- [🧩 Supported Models and Tools](#3--supported-models-and-tools)
  - [Models](#models)
  - [Tools](#tools)
- [🏃 Run MassGen](#4--run-massgen)
  - [Quick Test with A Single Model](#quick-test-with-a-single-model)
  - [Multiple Agents from Config](#multiple-agents-from-config)
  - [CLI Configuration Parameters](#cli-configuration-parameters)
  - [Configuration File Format](#configuration-file-format)
  - [Interactive Multi-Turn Mode](#interactive-multi-turn-mode)
- [📊 View Results](#5--view-results)
  - [Real-time Display](#real-time-display)
  - [Comprehensive Logging](#comprehensive-logging)
</details>

<details open>
<summary><h3>💡 Examples</h3></summary>

- [📚 Case Studies](#case-studies)
- [❓ Question Answering](#1--question-answering)
- [🧠 Creative Writing](#2--creative-writing)
- [🔬 Research](#3-research)
</details>

<details open>
<summary><h3>🗺️ Roadmap</h3></summary>

- [Key Future Enhancements](#key-future-enhancements)
  - Advanced Agent Collaboration
  - Expanded Model, Tool & Agent Integration
  - Improved Performance & Scalability
  - Enhanced Developer Experience
  - Web Interface
- [v0.0.5 Roadmap](#v005-roadmap)
</details>

<details open>
<summary><h3>📚 Additional Resources</h3></summary>

- [🤝 Contributing](#-contributing)
- [📄 License](#-license)
- [⭐ Star History](#-star-history)
</details>

---

## ✨ Key Features

| Feature | Description |
|---------|-------------|
| **🤝 Cross-Model/Agent Synergy** | Harness strengths from diverse frontier model-powered agents |
| **⚡ Parallel Processing** | Multiple agents tackle problems simultaneously |
| **👥 Intelligence Sharing** | Agents share and learn from each other's work |
| **🔄 Consensus Building** | Natural convergence through collaborative refinement |
| **📊 Live Visualization** | See agents' working processes in real-time |

---

## 🏗️ System Design

MassGen operates through an architecture designed for **seamless multi-agent collaboration**:

```mermaid
graph TB
    O[🚀 MassGen Orchestrator<br/>📋 Task Distribution & Coordination]

    subgraph Collaborative Agents
        A1[Agent 1<br/>🏗️ Anthropic/Claude + Tools]
        A2[Agent 2<br/>🌟 Google/Gemini + Tools]
        A3[Agent 3<br/>🤖 OpenAI/GPT/O + Tools]
        A4[Agent 4<br/>⚡ xAI/Grok + Tools]
    end

    H[🔄 Shared Collaboration Hub<br/>📡 Real-time Notification & Consensus]

    O --> A1 & A2 & A3 & A4
    A1 & A2 & A3 & A4 <--> H

    classDef orchestrator fill:#e1f5fe,stroke:#0288d1,stroke-width:3px
    classDef agent fill:#f3e5f5,stroke:#7b1fa2,stroke-width:2px
    classDef hub fill:#e8f5e8,stroke:#388e3c,stroke-width:2px

    class O orchestrator
    class A1,A2,A3,A4 agent
    class H hub
```

The system's workflow is defined by the following key principles:

**Parallel Processing** - Multiple agents tackle the same task simultaneously, each leveraging their unique capabilities (different models, tools, and specialized approaches).

**Real-time Collaboration** - Agents continuously share their working summaries and insights through a notification system, allowing them to learn from each other's approaches and build upon collective knowledge.

**Convergence Detection** - The system intelligently monitors when agents have reached stability in their solutions and achieved consensus through natural collaboration rather than forced agreement.

**Adaptive Coordination** - Agents can restart and refine their work when they receive new insights from others, creating a dynamic and responsive problem-solving environment.

This collaborative approach ensures that the final output leverages collective intelligence from multiple AI systems, leading to more robust and well-rounded results than any single agent could achieve alone.

---

## 🚀 Quick Start

### 1. 📥 Installation

**Core Installation:**
```bash
git clone https://github.com/Leezekun/MassGen.git
cd MassGen
pip install uv
uv venv
```

**Optional CLI Tools** (for enhanced capabilities):
```bash
# Claude Code CLI - Advanced coding assistant
npm install -g @anthropic-ai/claude-code

# Gemini CLI - Multimodal AI agent  
npm install -g @google/gemini-cli
# OR
brew install gemini-cli
```

### 2. 🔐 API Configuration

Create a `.env` file in the `massgen` directory with your API keys:

```bash
# Copy example configuration
cp .env.example .env

# Edit with your API keys
ANTHROPIC_API_KEY=your-anthropic-key-here
GEMINI_API_KEY=your-gemini-key-here
OPENAI_API_KEY=your-openai-key-here
XAI_API_KEY=your-xai-key-here
```

Make sure you set up the API key for the model you want to use.

**Useful links to get API keys:**
 - [Cerabras](https://inference-docs.cerebras.ai/introduction)
 - [Claude](https://docs.anthropic.com/en/api/overview)
 - [Gemini](https://ai.google.dev/gemini-api/docs)
 - [Grok](https://docs.x.ai/docs/overview)
 - [OpenAI](https://platform.openai.com/api-keys)

### 3. 🧩 Supported Models and Tools

#### Models

<<<<<<< HEAD
<p align="center">
  <b>MassGen now supports GPT-5 series models & GPT-OSS models! 🚀</b>
</p>

The system currently supports major model providers with advanced reasoning capabilities: **Anthropic Claude**, **Cerebras**, **Google Gemini**, **OpenAI**, and **xAI Grok**. GPT-OSS models can be accessed through the **Cerebras** backend. 
=======
>>>>>>> cc510887
The system currently supports multiple model providers with advanced reasoning capabilities: **Anthropic Claude**, **Google Gemini**, **OpenAI**, **xAI Grok**, and **CLI interfaces** for Claude Code and Gemini CLI. 
More providers and local inference of open-weight models (using vllm or sglang) are welcome to be added.

#### Tools

MassGen agents can leverage various tools to enhance their problem-solving capabilities. Both API-based and CLI-based backends support different tool capabilities.

**Supported Built-in Tools by Backend:**

<<<<<<< HEAD
| Backend | Live Search | Code Execution | Example Models|
|---------|:-----------:|:--------------:|:----------:|
| **Claude** | ✅ | ✅ | Claude-4-Opus |
| **Gemini** | ✅ | ✅ | Gemini-2.5 |
| **Grok** | ✅ | ❌ | Grok-4 |
| **OpenAI** | ✅ | ✅ | GPT-5 |
| **Others (Cerebras...)** | ❌ | ❌ | GPT-OSS-120B |
=======
>>>>>>> cc510887
| Backend | Live Search | Code Execution | File Operations | Advanced Features |
|---------|:-----------:|:--------------:|:---------------:|:-----------------|
| **Claude API** | ✅ | ✅ | ❌ | Web search, code interpreter |
| **OpenAI API** | ✅ | ✅ | ❌ | Web search, code interpreter |
| **Grok API** | ✅ | ❌ | ❌ | Web search only |
| **Gemini API** | ✅ | ✅ | ❌ | Web search, code execution |
| **Claude Code CLI** | ✅ | ✅ | ✅ | **Advanced coding, debugging, file ops** |
| **Gemini CLI** | ✅ | ✅ | ✅ | **Multimodal, reasoning, MCP integration** |

### 4. 🏃 Run MassGen

#### Quick Test with A Single Model

**API-based backends:**
```bash
uv run python -m massgen.cli --model gemini-2.5-flash "Which AI won IMO in 2025?"
uv run python -m massgen.cli --model gpt-5-mini "Which AI won IMO in 2025?"
uv run python -m massgen.cli --model grok-3-mini "Which AI won IMO in 2025?"
uv run python -m massgen.cli --backend chatcompletion --model gpt-oss-120b --base-url https://api.cerebras.ai/v1/chat/completions "Which AI won IMO in 2025?"
```

**CLI-based backends** (requires CLI tools installed):
```bash
# Claude Code CLI - Advanced coding and file operations
uv run python -m massgen.cli --backend claude-code-cli --model sonnet "Debug this Python script"

# Gemini CLI - Multimodal reasoning with MCP integration  
uv run python -m massgen.cli --backend gemini-cli --model gemini-2.5-pro "Analyze this code and suggest improvements"
```

<<<<<<< HEAD
All models that can be directly accessed using the `--model` parameter can be found [here](massgen/utils.py). 

Other models can be used with the `--backend` parameter, the `--model` parameter and optionally the `--base-url` parameter (e.g GPT-OSS-120B).
=======
All supported models can be found [here](massgen/utils.py).
>>>>>>> cc510887

#### Multiple Agents from Config
```bash
# Use configuration file
uv run python -m massgen.cli --config three_agents_default.yaml "Compare different approaches to renewable energy"

# Mixed API and CLI backends
uv run python -m massgen.cli --config cli_backends_mixed.yaml "Complex coding task requiring multiple perspectives"
```

All available quick configuration files can be found [here](massgen/configs).

#### CLI Configuration Parameters

| Parameter          | Description |
|-------------------|-------------|
<<<<<<< HEAD
| `--config`         | Path to YAML configuration file with agent definitions, model parameters, backend parameters and UI settings.|
| `--backend`        | Backend type for quick setup without a config file (`chatcompletion`, `claude`, `gemini`, `grok` or `openai`).|
| `--model`          | Model name for quick setup (e.g., `gemini-2.5-flash`, `gpt-5-mini`). See all [supported models without needing to specify backend](massgen/utils.py). `--config` and `--model` are mutually exclusive - use one or the other. |
| `--base_url`       | Base URL for API endpoint (e.g., https://api.cerebras.ai/v1/chat/completions) |
| `--config`         | Path to YAML/JSON configuration file with agent definitions, model parameters, backend parameters and UI settings |
=======
| `--config`         | Path to YAML configuration file with agent definitions, model parameters, backend parameters and UI settings |
>>>>>>> cc510887
| `--backend`        | Backend type for quick setup without a config file (`claude`, `gemini`, `grok`, `openai`, `claude-code-cli`, `gemini-cli`). Optional because we can infer backend type through model.|
| `--model`          | Model name for quick setup (e.g., `gpt-4o-mini`, `claude-sonnet-4-20250514`, ...). See all [supported models](massgen/utils.py). `--config` and `--model` are mutually exclusive - use one or the other. |
| `--system-message` | System prompt for the agent in quick setup mode. If `--config` is provided, `--system-message` is omitted. |
| `--no-display`     | Disable real-time streaming UI coordination display (fallback to simple text output).|
| `--no-logs`        | Disable real-time logging.|
| `"<your question>"`         | Optional single-question input; if omitted, MassGen enters interactive chat mode. |

#### Configuration File Format

MassGen supports YAML configuration files with the following structure (All available quick configuration files can be found [here](massgen/configs)):
MassGen supports YAML/JSON configuration files with the following structure (All available quick configuration files can be found [here](massgen/configs)):

**Single Agent Configuration:**

Use the `agent` field to define a single agent with its backend and settings:

```yaml
agent: 
  id: "<agent_name>"
  backend:
    type: "chatcompletion" | "claude" | "gemini" | "grok" | "openai" #Type of backend 
    model: "<model_name>" # Model name
    api_key: "<optional_key>"  # API key for backend. Uses env vars by default.
  system_message: "..."    # System Message for Single Agent
```

**Multi-Agent Configuration:**

Use the `agents` field to define multiple agents, each with its own backend and config:

```yaml
agents:  # Multiple agents (alternative to 'agent')
  - id: "<agent1 name>"
    backend: 
      type: "chatcompletion" | "claude" | "gemini" | "grok" | "openai" #Type of backend
      model: "<model_name>" # Model name
      api_key: "<optional_key>"  # API key for backend. Uses env vars by default.
    system_message: "..."    # System Message for Single Agent
  - id: "..."
    backend:
      type: "..."
      model: "..."
      ...
    system_message: "..."
```

**Backend Configuration:**

Detailed parameters for each agent's backend can be specified using the following configuration formats:

#### Chatcompletion

```yaml
backend:
  type: "chatcompletion"
  model: "gpt-oss-120b"  # Model name
  base_url: "https://api.cerebras.ai/v1/chat/completions" # Base URL for API endpoint
  api_key: "<optional_key>"          # API key for backend. Uses env vars by default.
  temperature: 0.7                   # Creativity vs consistency (0.0-1.0)
  max_tokens: 2500                   # Maximum response length
```

#### Claude

```yaml
backend:
  type: "claude"
  model: "claude-sonnet-4-20250514"  # Model name
  api_key: "<optional_key>"          # API key for backend. Uses env vars by default.
  temperature: 0.7                   # Creativity vs consistency (0.0-1.0)
  max_tokens: 2500                   # Maximum response length
  enable_web_search: true            # Web search capability
  enable_code_execution: true        # Code execution capability
```

#### Gemini

```yaml
backend:
  type: "gemini"
  model: "gemini-2.5-flash"          # Model name
  api_key: "<optional_key>"          # API key for backend. Uses env vars by default.
  temperature: 0.7                   # Creativity vs consistency (0.0-1.0)
  max_tokens: 2500                   # Maximum response length
  enable_web_search: true            # Web search capability
  enable_code_execution: true        # Code execution capability
```

#### Grok

```yaml
backend:
  type: "grok"
  model: "grok-3-mini"               # Model name
  api_key: "<optional_key>"          # API key for backend. Uses env vars by default.
  temperature: 0.7                   # Creativity vs consistency (0.0-1.0)
  max_tokens: 2500                   # Maximum response length
  enable_web_search: true            # Web search capability
  return_citations: true             # Include search result citations
  max_search_results: 10             # Maximum search results to use 
  search_mode: "auto"                # Search strategy: "auto", "fast", "thorough" 
```

#### OpenAI

```yaml
backend:
  type: "openai"
  model: "gpt-5"                     # Model name
  api_key: "<optional_key>"          # API key for backend. Uses env vars by default.
  temperature: 0.7                   # Creativity vs consistency (0.0-1.0, GPT-5 series models and GPT o-series models don't support this)
  max_tokens: 2500                   # Maximum response length (GPT-5 series models and GPT o-series models don't support this)
  text: 
    verbosity: "medium"              # Response detail level (low/medium/high, only supported in GPT-5 series models)
  reasoning:                         
    effort: "high"                   # Reasoning depth (low/medium/high, only supported in GPT-5 series models and GPT o-series models)
  enable_web_search: true            # Web search capability. Note, reasoning and web_search are mutually exclusive and can't be turned on at the same time
  enable_code_interpreter: true      # Code interpreter capability
```

#### Claude Code CLI

```yaml
backend:
  type: "claude-code-cli"
  model: "sonnet"                    # Options: sonnet, opus, haiku
  api_key: "<optional_key>"          # API key (optional if logged in via CLI)
  max_turns: 5                       # Maximum interaction turns
  verbose: false                     # Enable verbose CLI output
  timeout: 300                       # Command timeout in seconds
```

#### Gemini CLI

```yaml
backend:
  type: "gemini-cli"
  model: "gemini-2.5-pro"            # Options: gemini-2.5-pro, gemini-2.5-flash
  api_key: "<optional_key>"          # API key (optional if logged in via CLI)
  temperature: 0.7                   # Creativity vs consistency (0.0-1.0)
  timeout: 300                       # Command timeout in seconds
```

**UI Configuration:**

Configure how MassGen displays information and handles logging during execution:

```yaml
ui:
  display_type: "rich_terminal" | "terminal" | "simple"  # Display format for agent interactions
  logging_enabled: true | false                          # Enable/disable real-time logging 
```

- `display_type`: Controls the visual presentation of agent interactions
  - `"rich_terminal"`: Full-featured display with multi-region layout, live status updates, and colored output
  - `"terminal"`: Standard terminal display with basic formatting and sequential output
  - `"simple"`: Plain text output without any formatting or special display features
- `logging_enabled`: When `true`, saves detailed timestamp, agent outputs and system status

**Advanced Parameters:**
```yaml
# Global backend parameters
backend_params:
  temperature: 0.7
  max_tokens: 2000
  enable_web_search: true  # Web search capability (all backends)
  enable_code_interpreter: true  # OpenAI only
  enable_code_execution: true    # Gemini/Claude only
```

#### Interactive Multi-Turn Mode

MassGen supports an interactive mode where you can have ongoing conversations with the system:

```bash
# Start interactive mode with a single agent
uv run python -m massgen.cli --model gpt-5-mini

# Start interactive mode with configuration file
uv run python -m massgen.cli --config three_agents_default.yaml
```

**Interactive Mode Features:**
- **Multi-turn conversations**: Multiple agents collaborate to chat with you in an ongoing conversation
- **Real-time feedback**: Displays real-time agent and system status
- **Clear conversation history**: Type `/clear` to reset the conversation and start fresh
- **Easy exit**: Type `/quit`, `/exit`, `/q`, or press `Ctrl+C` to stop

**Watch the recorded demo:**

[![MassGen Case Study](https://img.youtube.com/vi/h1R7fxFJ0Zc/0.jpg)](https://www.youtube.com/watch?v=h1R7fxFJ0Zc)

### 5. 📊 View Results

The system provides multiple ways to view and analyze results:

#### Real-time Display
- **Live Collaboration View**: See agents working in parallel through a multi-region terminal display
- **Status Updates**: Real-time phase transitions, voting progress, and consensus building
- **Streaming Output**: Watch agents' reasoning and responses as they develop

**Watch an example here:**

[![MassGen Case Study](https://img.youtube.com/vi/Dp2oldJJImw/0.jpg)](https://www.youtube.com/watch?v=Dp2oldJJImw)

#### Comprehensive Logging
All sessions are automatically logged with detailed information. The file can be viewed throught the interaction with UI.

```bash
agent_outputs/
  ├── agent_1.txt       # The full logs by agent 1
  ├── agent_2.txt       # The full logs by agent 2
  ├── agent_3.txt       # The full logs by agent 3
  ├── system_status.txt # The full logs of system status
```
---

## 💡 Examples

Here are a few examples of how you can use MassGen for different tasks:

### Case Studies

To see how MassGen works in practice, check out these detailed case studies based on real session logs:

- [**MassGen Case Studies**](docs/case_studies/index.md)

<!-- Uncomment when we add coding agent support -->
<!-- ### 1. 📝 Code Generation

```bash
uv run python cli.py --config examples/fast_config.yaml "Design a logo for MassGen (multi-agent scaling system for GenAI) GitHub README"
``` -->

### 1. ❓ Question Answering

```bash
# Ask a question about a complex topic
uv run python -m massgen.cli --config massgen/configs/gemini_4o_claude.yaml "what's best to do in Stockholm in October 2025"

uv run python -m massgen.cli --config massgen/configs/gemini_4o_claude.yaml "give me all the talks on agent frameworks in Berkeley Agentic AI Summit 2025, note, the sources must include the word Berkeley, don't include talks from any other agentic AI summits"
```

### 2. 🧠 Creative Writing

```bash
# Generate a short story
uv run python -m massgen.cli --config massgen/configs/gemini_4o_claude.yaml "Write a short story about a robot who discovers music."
```

### 3. Research
```bash
uv run python -m massgen.cli --config massgen/configs/gemini_4o_claude.yaml "How much does it cost to run HLE benchmark with Grok-4"
```

---

## 🗺️ Roadmap

MassGen is currently in its foundational stage, with a focus on parallel, asynchronous multi-agent collaboration and orchestration. Our roadmap is centered on transforming this foundation into a highly robust, intelligent, and user-friendly system, while enabling frontier research and exploration. An earlier version of MassGen can be found [here](./massgen/v1).

⚠️ **Early Stage Notice:** As MassGen is in active development, please expect upcoming breaking architecture changes as we continue to refine and improve the system.

### Key Future Enhancements:

-   **Advanced Agent Collaboration:** Exploring improved communication patterns and consensus-building protocols to improve agent synergy.
-   **Expanded Model, Tool & Agent Integration:** Adding support for more models/tools/agents, including a wider range of tools like MCP Servers, and coding agents.
-   **Improved Performance & Scalability:** Optimizing the streaming and logging mechanisms for better performance and resource management.
-   **Enhanced Developer Experience:** Introducing a more modular agent design and a comprehensive benchmarking framework for easier extension and evaluation.
-   **Web Interface:** Developing a web-based UI for better visualization and interaction with the agent ecosystem.

We welcome community contributions to help us achieve these goals.

### v0.0.5 Roadmap

Version 0.0.5 focuses primarily on **Coding Agent Integration**, introducing Claude Code CLI and Gemini CLI as powerful coding agents. Key enhancements include:

- **Coding Agent Integration** (Required): Seamless integration of Claude Code CLI and Gemini CLI with coding-specific tools and workflows
- **Enhanced Backend Features** (Optional): Improved error handling, health monitoring, and support for additional model providers
- **Advanced CLI Features** (Optional): Conversation save/load functionality, templates, export formats, and better multi-turn display

For detailed milestones and technical specifications, see the [full v0.0.5 roadmap](ROADMAP_v0.0.5.md).

---

## 🤝 Contributing

We welcome contributions! Please see our [Contributing Guidelines](CONTRIBUTING.md) for details.

---

## 📄 License

This project is licensed under the Apache License 2.0 - see the [LICENSE](LICENSE) file for details.

---

<div align="center">

**⭐ Star this repo if you find it useful! ⭐**

Made with ❤️ by the MassGen team

</div>

## ⭐ Star History

[![Star History Chart](https://api.star-history.com/svg?repos=Leezekun/MassGen&type=Date)](https://www.star-history.com/#Leezekun/MassGen&Date)<|MERGE_RESOLUTION|>--- conflicted
+++ resolved
@@ -213,14 +213,6 @@
 
 #### Models
 
-<<<<<<< HEAD
-<p align="center">
-  <b>MassGen now supports GPT-5 series models & GPT-OSS models! 🚀</b>
-</p>
-
-The system currently supports major model providers with advanced reasoning capabilities: **Anthropic Claude**, **Cerebras**, **Google Gemini**, **OpenAI**, and **xAI Grok**. GPT-OSS models can be accessed through the **Cerebras** backend. 
-=======
->>>>>>> cc510887
 The system currently supports multiple model providers with advanced reasoning capabilities: **Anthropic Claude**, **Google Gemini**, **OpenAI**, **xAI Grok**, and **CLI interfaces** for Claude Code and Gemini CLI. 
 More providers and local inference of open-weight models (using vllm or sglang) are welcome to be added.
 
@@ -230,16 +222,6 @@
 
 **Supported Built-in Tools by Backend:**
 
-<<<<<<< HEAD
-| Backend | Live Search | Code Execution | Example Models|
-|---------|:-----------:|:--------------:|:----------:|
-| **Claude** | ✅ | ✅ | Claude-4-Opus |
-| **Gemini** | ✅ | ✅ | Gemini-2.5 |
-| **Grok** | ✅ | ❌ | Grok-4 |
-| **OpenAI** | ✅ | ✅ | GPT-5 |
-| **Others (Cerebras...)** | ❌ | ❌ | GPT-OSS-120B |
-=======
->>>>>>> cc510887
 | Backend | Live Search | Code Execution | File Operations | Advanced Features |
 |---------|:-----------:|:--------------:|:---------------:|:-----------------|
 | **Claude API** | ✅ | ✅ | ❌ | Web search, code interpreter |
@@ -258,7 +240,6 @@
 uv run python -m massgen.cli --model gemini-2.5-flash "Which AI won IMO in 2025?"
 uv run python -m massgen.cli --model gpt-5-mini "Which AI won IMO in 2025?"
 uv run python -m massgen.cli --model grok-3-mini "Which AI won IMO in 2025?"
-uv run python -m massgen.cli --backend chatcompletion --model gpt-oss-120b --base-url https://api.cerebras.ai/v1/chat/completions "Which AI won IMO in 2025?"
 ```
 
 **CLI-based backends** (requires CLI tools installed):
@@ -270,13 +251,7 @@
 uv run python -m massgen.cli --backend gemini-cli --model gemini-2.5-pro "Analyze this code and suggest improvements"
 ```
 
-<<<<<<< HEAD
-All models that can be directly accessed using the `--model` parameter can be found [here](massgen/utils.py). 
-
-Other models can be used with the `--backend` parameter, the `--model` parameter and optionally the `--base-url` parameter (e.g GPT-OSS-120B).
-=======
 All supported models can be found [here](massgen/utils.py).
->>>>>>> cc510887
 
 #### Multiple Agents from Config
 ```bash
@@ -293,15 +268,7 @@
 
 | Parameter          | Description |
 |-------------------|-------------|
-<<<<<<< HEAD
-| `--config`         | Path to YAML configuration file with agent definitions, model parameters, backend parameters and UI settings.|
-| `--backend`        | Backend type for quick setup without a config file (`chatcompletion`, `claude`, `gemini`, `grok` or `openai`).|
-| `--model`          | Model name for quick setup (e.g., `gemini-2.5-flash`, `gpt-5-mini`). See all [supported models without needing to specify backend](massgen/utils.py). `--config` and `--model` are mutually exclusive - use one or the other. |
-| `--base_url`       | Base URL for API endpoint (e.g., https://api.cerebras.ai/v1/chat/completions) |
-| `--config`         | Path to YAML/JSON configuration file with agent definitions, model parameters, backend parameters and UI settings |
-=======
 | `--config`         | Path to YAML configuration file with agent definitions, model parameters, backend parameters and UI settings |
->>>>>>> cc510887
 | `--backend`        | Backend type for quick setup without a config file (`claude`, `gemini`, `grok`, `openai`, `claude-code-cli`, `gemini-cli`). Optional because we can infer backend type through model.|
 | `--model`          | Model name for quick setup (e.g., `gpt-4o-mini`, `claude-sonnet-4-20250514`, ...). See all [supported models](massgen/utils.py). `--config` and `--model` are mutually exclusive - use one or the other. |
 | `--system-message` | System prompt for the agent in quick setup mode. If `--config` is provided, `--system-message` is omitted. |
