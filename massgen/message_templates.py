"""
Message templates for MassGen framework following input_cases_reference.md
Implements proven binary decision framework that eliminates perfectionism loops.
"""

import re
from typing import Dict, Any, Optional, List


class MessageTemplates:
    """Message templates implementing the proven MassGen approach."""

    def __init__(self, **template_overrides):
        """Initialize with optional template overrides."""
        self._template_overrides = template_overrides

    # =============================================================================
    # SYSTEM MESSAGE TEMPLATES
    # =============================================================================

    def evaluation_system_message(self) -> str:
        """Standard evaluation system message for all cases."""
        if "evaluation_system_message" in self._template_overrides:
            return str(self._template_overrides["evaluation_system_message"])

        import time

        #         return f"""You are evaluating answers from multiple agents for final response to a message.

        # For every aspect, claim, and reasoning step in the CURRENT ANSWERS, verify correctness, factual accuracy, and completeness using your expertise, reasoning, and **available tools**.

        # **You must use at least one tool in every evaluation round**—this is mandatory.

        # - If the CURRENT ANSWERS fully address the ORIGINAL MESSAGE, use the `vote` tool to record your vote and skip the `new_answer` tool.
        # - If the CURRENT ANSWERS are incomplete, incorrect, or do not fully address the ORIGINAL MESSAGE, conduct any necessary reasoning or research using tools (such as `search`), and then use the `new_answer` tool to submit a new response.

        # Your new answer must be self-contained, process-complete, well-sourced, and compelling—ready to serve as the final reply.

        # **Important**:
        # - You must actually call at least one tool per round.
        # - If no other tools are relevant or available, you must use either `new_answer` or `vote` to fulfill the tool-use requirement.

        # *Note*: The CURRENT TIME is **{time.strftime("%Y-%m-%d %H:%M:%S")}**.
        # For any time-sensitive requests, use the `search` tool (if available) rather than relying on prior knowledge.
        # """

        # return f"""You are evaluating answers from multiple agents for final response to a message.

        # For every aspect, claim, reasoning steps in the CURRENT ANSWERS, verify correctness, factual accuracy, and completeness using your expertise, reasoning, and available tools.

        # If the CURRENT ANSWERS fully address the ORIGINAL MESSAGE, use the `vote` tool to record your vote and skip the `new_answer` tool.

        # If the CURRENT ANSWERS are incomplete, incorrect, or not fully address the ORIGINAL MESSAGE, conduct any necessary reasoning or research. Then, use the `new_answer` tool to submit a new response.

        # Your new answer must be self-contained, process-complete, well-sourced, and compelling—ready to serve as the final reply.

        # **Important**: Be sure to actually call the `new_answer` tool to submit your new answer (use native tool call format).

        # *Note*: The CURRENT TIME is **{time.strftime("%Y-%m-%d %H:%M:%S")}**.
        # For any time-sensitive requests, use the search tool (if available) rather than relying on prior knowledge."""

        # BACKUP - Original evaluation message (pre-synthesis-encouragement update):
        # return f"""You are evaluating answers from multiple agents for final response to a message. Does the best CURRENT ANSWER address the ORIGINAL MESSAGE?
        #
        # If YES, use the `vote` tool to record your vote and skip the `new_answer` tool.
        # Otherwise, digest existing answers, combine their strengths, and do additional work to address their weaknesses, then use the `new_answer` tool to record a better answer to the ORIGINAL MESSAGE. Make sure you actually call `vote` or `new_answer` (in tool call format).
        #
        # *Note*: The CURRENT TIME is **{time.strftime("%Y-%m-%d %H:%M:%S")}**."""

        return f"""You are evaluating answers from multiple agents for final response to a message. Different agents may have different builtin tools and capabilities. Does the best CURRENT ANSWER address the ORIGINAL MESSAGE well?

If YES, use the `vote` tool to record your vote and skip the `new_answer` tool.
Otherwise, digest existing answers, combine their strengths, and do additional work to address their weaknesses, then use the `new_answer` tool to record a better answer to the ORIGINAL MESSAGE. Make sure you actually call `vote` or `new_answer` (in tool call format).

*Note*: The CURRENT TIME is **{time.strftime("%Y-%m-%d %H:%M:%S")}**."""

    # =============================================================================
    # USER MESSAGE TEMPLATES
    # =============================================================================

    def format_original_message(self, task: str) -> str:
        """Format the original message section."""
        if "format_original_message" in self._template_overrides:
            override = self._template_overrides["format_original_message"]
            if callable(override):
                return override(task)
            return str(override).format(task=task)

        return f"<ORIGINAL MESSAGE> {task} <END OF ORIGINAL MESSAGE>"

    def format_conversation_history(
        self, conversation_history: List[Dict[str, str]]
    ) -> str:
        """Format conversation history for agent context."""
        if "format_conversation_history" in self._template_overrides:
            override = self._template_overrides["format_conversation_history"]
            if callable(override):
                return override(conversation_history)
            return str(override)

        if not conversation_history:
            return ""

        lines = ["<CONVERSATION_HISTORY>"]
        for message in conversation_history:
            role = message.get("role", "unknown")
            content = message.get("content", "")
            if role == "user":
                lines.append(f"User: {content}")
            elif role == "assistant":
                lines.append(f"Assistant: {content}")
            elif role == "system":
                # Skip system messages in history display
                continue
        lines.append("<END OF CONVERSATION_HISTORY>")
        return "\n".join(lines)

    def system_message_with_context(
        self, conversation_history: Optional[List[Dict[str, str]]] = None
    ) -> str:
        """Evaluation system message with conversation context awareness."""
        if "system_message_with_context" in self._template_overrides:
            override = self._template_overrides["system_message_with_context"]
            if callable(override):
                return override(conversation_history)
            return str(override)

        base_message = self.evaluation_system_message()

        if conversation_history and len(conversation_history) > 0:
            context_note = """
            
IMPORTANT: You are responding to the latest message in an ongoing conversation. Consider the full conversation context when evaluating answers and providing your response."""
            return base_message + context_note

        return base_message

    def format_current_answers_empty(self) -> str:
        """Format current answers section when no answers exist (Case 1)."""
        if "format_current_answers_empty" in self._template_overrides:
            return str(self._template_overrides["format_current_answers_empty"])

        return """<CURRENT ANSWERS from the agents>
(no answers available yet)
<END OF CURRENT ANSWERS>"""

    def format_current_answers_with_summaries(
        self, agent_summaries: Dict[str, str]
    ) -> str:
        """Format current answers section with agent summaries (Case 2) using anonymous agent IDs."""
        if "format_current_answers_with_summaries" in self._template_overrides:
            override = self._template_overrides["format_current_answers_with_summaries"]
            if callable(override):
                return override(agent_summaries)

        lines = ["<CURRENT ANSWERS from the agents>"]

        # Create anonymous mapping: agent1, agent2, etc.
        agent_mapping = {}
        for i, agent_id in enumerate(sorted(agent_summaries.keys()), 1):
            agent_mapping[agent_id] = f"agent{i}"

        for agent_id, summary in agent_summaries.items():
            anon_id = agent_mapping[agent_id]
            lines.append(f"<{anon_id}> {summary} <end of {anon_id}>")

        lines.append("<END OF CURRENT ANSWERS>")
        return "\n".join(lines)

    def enforcement_message(self) -> str:
        """Enforcement message for Case 3 (non-workflow responses)."""
        if "enforcement_message" in self._template_overrides:
            return str(self._template_overrides["enforcement_message"])

        return "Finish your work above by making a tool call of `vote` or `new_answer`. Make sure you actually call the tool."

    def tool_error_message(self, error_msg: str) -> Dict[str, str]:
        """Create a tool role message for tool usage errors."""
        return {"role": "tool", "content": error_msg}

    def enforcement_user_message(self) -> Dict[str, str]:
        """Create a user role message for enforcement."""
        return {"role": "user", "content": self.enforcement_message()}

    # =============================================================================
    # TOOL DEFINITIONS
    # =============================================================================

    def get_new_answer_tool(self) -> Dict[str, Any]:
        """Get new_answer tool definition.

        TODO: Consider extending with optional context parameters for stateful backends:
        - cwd: Working directory for Claude Code sessions
        - session_id: Backend session identifier for continuity
        - model: Model used to generate the answer
        - tools_used: List of tools actually utilized
        This would enable better context preservation in multi-iteration workflows.
        """
        if "new_answer_tool" in self._template_overrides:
            return self._template_overrides["new_answer_tool"]

        return {
            "type": "function",
            "function": {
                "name": "new_answer",
                "description": "Provide an improved answer to the ORIGINAL MESSAGE",
                "parameters": {
                    "type": "object",
                    "properties": {
                        "content": {
                            "type": "string",
                            "description": "Your improved answer. If any builtin tools like search or code execution were used, mention how they are used here.",
                        }
                    },
                    "required": ["content"],
                },
            },
        }

    def get_vote_tool(
        self, valid_agent_ids: Optional[List[str]] = None
    ) -> Dict[str, Any]:
        """Get vote tool definition with anonymous agent IDs."""
        if "vote_tool" in self._template_overrides:
            override = self._template_overrides["vote_tool"]
            if callable(override):
                return override(valid_agent_ids)
            return override

        tool_def = {
            "type": "function",
            "function": {
                "name": "vote",
                "description": "Vote for the best agent to present final answer",
                "parameters": {
                    "type": "object",
                    "properties": {
                        "agent_id": {
                            "type": "string",
                            "description": "Anonymous agent ID to vote for (e.g., 'agent1', 'agent2')",
                        },
                        "reason": {
                            "type": "string",
                            "description": "Brief reason why this agent has the best answer",
                        },
                    },
                    "required": ["agent_id", "reason"],
                },
            },
        }

        # Create anonymous mapping for enum constraint
        if valid_agent_ids:
            anon_agent_ids = [f"agent{i}" for i in range(1, len(valid_agent_ids) + 1)]
            tool_def["function"]["parameters"]["properties"]["agent_id"][
                "enum"
            ] = anon_agent_ids

        return tool_def

    def get_standard_tools(
        self, valid_agent_ids: Optional[List[str]] = None
    ) -> List[Dict[str, Any]]:
        """Get standard tools for MassGen framework."""
        return [self.get_new_answer_tool(), self.get_vote_tool(valid_agent_ids)]

    def final_presentation_system_message(
        self, original_system_message: Optional[str] = None
    ) -> str:
        """System message for final answer presentation by winning agent.

        Args:
            original_system_message: The agent's original system message to preserve
        """
        if "final_presentation_system_message" in self._template_overrides:
            return str(self._template_overrides["final_presentation_system_message"])

        # BACKUP - Original final presentation message (pre-explicit-synthesis update):
        # presentation_instructions = """You have been selected as the winning presenter in a coordination process. Your task is to present a polished, comprehensive final answer that incorporates the best insights from all participants.
        #
        # Consider:
        # 1. Your original response and how it can be refined
        # 2. Valuable insights from other agents' answers that should be incorporated
        # 3. Feedback received through the voting process
        # 4. Ensuring clarity, completeness, and comprehensiveness for the final audience
        #
        # Present your final coordinated answer in the most helpful and complete way possible."""

        presentation_instructions = """You have been selected as the winning presenter in a coordination process.
Present the best possible coordinated answer by combining the strengths from all participants."""

        # Combine with original system message if provided
        if original_system_message:
            return f"""{original_system_message}

{presentation_instructions}"""
        else:
            return presentation_instructions

    # =============================================================================
    # COMPLETE MESSAGE BUILDERS
    # =============================================================================

    def build_case1_user_message(self, task: str) -> str:
        """Build Case 1 user message (no summaries exist)."""
        return f"""{self.format_original_message(task)}

{self.format_current_answers_empty()}"""

    def build_case2_user_message(
        self, task: str, agent_summaries: Dict[str, str]
    ) -> str:
        """Build Case 2 user message (summaries exist)."""
        return f"""{self.format_original_message(task)}

{self.format_current_answers_with_summaries(agent_summaries)}"""

    def build_evaluation_message(
        self, task: str, agent_answers: Optional[Dict[str, str]] = None
    ) -> str:
        """Build evaluation user message for any case."""
        if agent_answers:
            return self.build_case2_user_message(task, agent_answers)
        else:
            return self.build_case1_user_message(task)

    def build_coordination_context(
        self,
        current_task: str,
        conversation_history: Optional[List[Dict[str, str]]] = None,
        agent_answers: Optional[Dict[str, str]] = None,
    ) -> str:
        """Build coordination context including conversation history and current state."""
        if "build_coordination_context" in self._template_overrides:
            override = self._template_overrides["build_coordination_context"]
            if callable(override):
                return override(current_task, conversation_history, agent_answers)
            return str(override)

        context_parts = []

        # Add conversation history if present
        if conversation_history and len(conversation_history) > 0:
            history_formatted = self.format_conversation_history(conversation_history)
            if history_formatted:
                context_parts.append(history_formatted)
                context_parts.append("")  # Empty line for spacing

        # Add current task
        context_parts.append(self.format_original_message(current_task))
        context_parts.append("")  # Empty line for spacing

        # Add agent answers
        if agent_answers:
            context_parts.append(
                self.format_current_answers_with_summaries(agent_answers)
            )
        else:
            context_parts.append(self.format_current_answers_empty())

        return "\n".join(context_parts)

    # =============================================================================
    # CONVERSATION BUILDERS
    # =============================================================================

    def build_initial_conversation(
        self,
        task: str,
        agent_summaries: Optional[Dict[str, str]] = None,
        valid_agent_ids: Optional[List[str]] = None,
        base_system_message: Optional[str] = None,
    ) -> Dict[str, Any]:
        """Build complete initial conversation for MassGen evaluation."""
        # Use agent's custom system message if provided, otherwise use default evaluation message
        if base_system_message:
            system_message = f"{self.evaluation_system_message()}\n\n#Special Requirement\n{base_system_message}"
        else:
            system_message = self.evaluation_system_message()

        return {
            "system_message": system_message,
            "user_message": self.build_evaluation_message(task, agent_summaries),
            "tools": self.get_standard_tools(valid_agent_ids),
        }

    def build_conversation_with_context(
        self,
        current_task: str,
        conversation_history: Optional[List[Dict[str, str]]] = None,
        agent_summaries: Optional[Dict[str, str]] = None,
        valid_agent_ids: Optional[List[str]] = None,
        base_system_message: Optional[str] = None,
    ) -> Dict[str, Any]:
        """Build complete conversation with conversation history context for MassGen evaluation."""
        # Use agent's custom system message if provided, otherwise use default context-aware message
        if base_system_message:
            system_message = f"{base_system_message}\n\n{self.system_message_with_context(conversation_history)}"
        else:
            system_message = self.system_message_with_context(conversation_history)

        return {
            "system_message": system_message,
            "user_message": self.build_coordination_context(
                current_task, conversation_history, agent_summaries
            ),
            "tools": self.get_standard_tools(valid_agent_ids),
        }

    def build_final_presentation_message(
        self,
        original_task: str,
        vote_summary: str,
        all_answers: Dict[str, str],
        selected_agent_id: str,
    ) -> str:
        """Build final presentation message for winning agent."""
        # Format all answers with clear marking
        answers_section = "All answers provided during coordination:\n"
        for agent_id, answer in all_answers.items():
            marker = " (YOUR ANSWER)" if agent_id == selected_agent_id else ""
            answers_section += f'\n{agent_id}{marker}: "{answer}"\n'

        return f"""{self.format_original_message(original_task)}

VOTING RESULTS:
{vote_summary}

{answers_section}

Based on the coordination process above, present your final answer:"""

    def add_enforcement_message(
        self, conversation_messages: List[Dict[str, str]]
    ) -> List[Dict[str, str]]:
        """Add enforcement message to existing conversation (Case 3)."""
        messages = conversation_messages.copy()
        messages.append({"role": "user", "content": self.enforcement_message()})
        return messages

    def filesystem_system_message(
        self,
        main_workspace: Optional[str] = None,
        temp_workspace: Optional[str] = None,
        context_paths: Optional[List[Dict[str, str]]] = None,
    ) -> str:
        """Generate filesystem access instructions for agents with filesystem support.

        Args:
            main_workspace: Path to agent's main workspace
            temp_workspace: Path to temporary workspace for context sharing
            context_paths: List of context paths with their permissions
        """
        if "filesystem_system_message" in self._template_overrides:
            return str(self._template_overrides["filesystem_system_message"])

        # Build workspace information
        workspace_info = []
        if main_workspace:
            workspace_info.append(f"1. **Your Main Workspace**: `{main_workspace}`")
            workspace_info.append(
                " - IMPORTANT: ALL your own work (like writing files and creating outputs) MUST be done in your working directory."
            )
            workspace_info.append(
                " - DO NOT look in your working directory for agent information - it's exclusively for creating YOUR OWN new work."
            )
            workspace_info.append(
                " - Use this for creating your own files and outputs if providing a new answer"
            )
            workspace_info.append(
                " - When providing a new answer, ensure you save any relevant files or outputs in your main workspace. Then, give a summary of your work in the answer content. Do NOT repeat the full file contents in your answer."
            )
            workspace_info.append(
                f" - Do NOT copy any files from the temporary workspace to your main workspace to use them. The only thing that should go in your main workspace is YOUR OWN work for your new answer."
            )

        if temp_workspace:
            workspace_info.append(f"2. **Context Workspace**: `{temp_workspace}`")
            workspace_info.append(
                f" - Context: You have access to a reference temporary workspace that contains work from yourself and other agents for REFERENCE ONLY."
            )
            workspace_info.append(
                " - CRITICAL: To understand your own or other agents' information, context, and work, ONLY check the temporary workspace."
            )
            workspace_info.append(
                " - You may READ documents or EXECUTE code from the temporary workspace to understand other agents' work."
            )
            workspace_info.append(
                " - When you READ or EXECUTE content from the temporary workspace, save any resulting outputs (analysis results, execution outputs, etc.) to the temporary workspace as well."
            )
            workspace_info.append(
                " - You do NOT need to copy any files from the temporary workspace to your main workspace to use them. You can read and execute them directly from the temporary workspace."
            )
            workspace_info.append(
                " - For voting, you can review all agents' work here and use this context to make an informed voting decision."
            )
            workspace_info.append(
                " - Files organized by anonymous agent IDs (agent1/, agent2/, etc.)"
            )
            workspace_info.append(
                " - IMPORTANT: Each agent works in their own separate workspace"
            )
            workspace_info.append(
                " - File paths in answers have been normalized to show where you can access their work"
            )
            workspace_info.append(
                " - All agents' work is equally valid regardless of which workspace directory they used"
            )
            workspace_info.append(
                " - Focus on evaluating the content and quality of their work, not the specific paths"
            )

        # Add context paths if available
        if context_paths:
            workspace_info.append(
                "3. **Additional Context Paths**: Additional paths with specific permissions"
            )
            workspace_info.append(
                " - IMPORTANT: You may have different permissions on these paths than other agents, so always think about your permissions instead of assuming they are the same as others."
            )
            for path_config in context_paths:
                path = path_config.get("path", "")
                permission = path_config.get("permission", "read")
                if path:
                    if permission == "read":
                        workspace_info.append(f" - `{path}` (read-only)")
                        workspace_info.append(
                            f"   - You can read files from this location but cannot modify them"
                        )
                        workspace_info.append(
                            f"   - If you want to add or modify files here, place them in your main workspace instead and someone with write access can move them later. Please also note in your answer where your new files are located and which need to be moved where."
                        )
                    else:
                        workspace_info.append(f" - `{path}` (read/write)")
<<<<<<< HEAD
                        workspace_info.append(
                            f"   - **Permission Change Notice**: You now have full {permission} access to this location"
                        )
                        workspace_info.append(
                            f"   - You are the only agent with write access to this production location"
                        )
                        workspace_info.append(
                            f"   - Other agents tested changes in isolated environments - their work needs to be deployed here. You must move or copy their successful work here to finalize it, making your own adjustments as needed."
                        )
=======
                        workspace_info.append(f"   - **Permission Change Notice**: You now have full {permission} access to this location")
                        workspace_info.append(f"   - You are the only agent with write access to this production location")
                        workspace_info.append(f"   - Other agents tested changes in isolated environments - their work needs to be deployed here")
                        workspace_info.append(f"   - Use the workspace copy tools to move your final work to this writable context path, with your adjustments as needed")
>>>>>>> b0a94fb8

        workspace_section = (
            "\n".join(workspace_info)
            if workspace_info
            else "- Check your available directories using filesystem tools"
        )

        return f"""## Filesystem Access

You have access to filesystem operations through MCP tools allowing you to read and write files.

### Your Accessible Directories:

{workspace_section}

### Best Practices:

- Always save your own work in your main workspace
- Use absolute paths when possible for clarity
- When referencing others' work, read from context directories first
- Create meaningful file names and directory structure
"""


# ### IMPORTANT Evaluation Note:
# When evaluating other agents' work, focus on the CONTENT and FUNCTIONALITY of their files. Each agent works in their own isolated workspace - this is correct behavior. The paths shown in their answers are normalized so you can access and verify their work. Judge based on code quality, correctness, and completeness, not on which workspace directory was used.


# Global template instance
_templates = MessageTemplates()


def get_templates() -> MessageTemplates:
    """Get global message templates instance."""
    return _templates


def set_templates(templates: MessageTemplates) -> None:
    """Set global message templates instance."""
    global _templates
    _templates = templates


# Convenience functions for common operations
def build_case1_conversation(task: str) -> Dict[str, Any]:
    """Build Case 1 conversation (no summaries exist)."""
    return get_templates().build_initial_conversation(task)


def build_case2_conversation(
    task: str,
    agent_summaries: Dict[str, str],
    valid_agent_ids: Optional[List[str]] = None,
) -> Dict[str, Any]:
    """Build Case 2 conversation (summaries exist)."""
    return get_templates().build_initial_conversation(
        task, agent_summaries, valid_agent_ids
    )


def get_standard_tools(
    valid_agent_ids: Optional[List[str]] = None,
) -> List[Dict[str, Any]]:
    """Get standard MassGen tools."""
    return get_templates().get_standard_tools(valid_agent_ids)


def get_enforcement_message() -> str:
    """Get enforcement message for Case 3."""
    return get_templates().enforcement_message()<|MERGE_RESOLUTION|>--- conflicted
+++ resolved
@@ -1,10 +1,10 @@
+# -*- coding: utf-8 -*-
 """
 Message templates for MassGen framework following input_cases_reference.md
 Implements proven binary decision framework that eliminates perfectionism loops.
 """
 
-import re
-from typing import Dict, Any, Optional, List
+from typing import Any, Dict, List, Optional
 
 
 class MessageTemplates:
@@ -26,51 +26,44 @@
         import time
 
         #         return f"""You are evaluating answers from multiple agents for final response to a message.
-
         # For every aspect, claim, and reasoning step in the CURRENT ANSWERS, verify correctness, factual accuracy, and completeness using your expertise, reasoning, and **available tools**.
-
         # **You must use at least one tool in every evaluation round**—this is mandatory.
-
         # - If the CURRENT ANSWERS fully address the ORIGINAL MESSAGE, use the `vote` tool to record your vote and skip the `new_answer` tool.
-        # - If the CURRENT ANSWERS are incomplete, incorrect, or do not fully address the ORIGINAL MESSAGE, conduct any necessary reasoning or research using tools (such as `search`), and then use the `new_answer` tool to submit a new response.
-
+        # - If the CURRENT ANSWERS are incomplete, incorrect, or do not fully address the ORIGINAL MESSAGE,
+        #   conduct any necessary reasoning or research using tools (such as `search`), and then use the `new_answer` tool to submit a new response.
         # Your new answer must be self-contained, process-complete, well-sourced, and compelling—ready to serve as the final reply.
-
         # **Important**:
         # - You must actually call at least one tool per round.
         # - If no other tools are relevant or available, you must use either `new_answer` or `vote` to fulfill the tool-use requirement.
-
         # *Note*: The CURRENT TIME is **{time.strftime("%Y-%m-%d %H:%M:%S")}**.
         # For any time-sensitive requests, use the `search` tool (if available) rather than relying on prior knowledge.
         # """
-
         # return f"""You are evaluating answers from multiple agents for final response to a message.
-
         # For every aspect, claim, reasoning steps in the CURRENT ANSWERS, verify correctness, factual accuracy, and completeness using your expertise, reasoning, and available tools.
-
         # If the CURRENT ANSWERS fully address the ORIGINAL MESSAGE, use the `vote` tool to record your vote and skip the `new_answer` tool.
-
-        # If the CURRENT ANSWERS are incomplete, incorrect, or not fully address the ORIGINAL MESSAGE, conduct any necessary reasoning or research. Then, use the `new_answer` tool to submit a new response.
-
+        # If the CURRENT ANSWERS are incomplete, incorrect, or not fully address the ORIGINAL MESSAGE,
+        # conduct any necessary reasoning or research. Then, use the `new_answer` tool to submit a new response.
         # Your new answer must be self-contained, process-complete, well-sourced, and compelling—ready to serve as the final reply.
-
         # **Important**: Be sure to actually call the `new_answer` tool to submit your new answer (use native tool call format).
-
         # *Note*: The CURRENT TIME is **{time.strftime("%Y-%m-%d %H:%M:%S")}**.
         # For any time-sensitive requests, use the search tool (if available) rather than relying on prior knowledge."""
-
         # BACKUP - Original evaluation message (pre-synthesis-encouragement update):
         # return f"""You are evaluating answers from multiple agents for final response to a message. Does the best CURRENT ANSWER address the ORIGINAL MESSAGE?
         #
         # If YES, use the `vote` tool to record your vote and skip the `new_answer` tool.
-        # Otherwise, digest existing answers, combine their strengths, and do additional work to address their weaknesses, then use the `new_answer` tool to record a better answer to the ORIGINAL MESSAGE. Make sure you actually call `vote` or `new_answer` (in tool call format).
+        # Otherwise, digest existing answers, combine their strengths, and do additional work to address their weaknesses,
+        # then use the `new_answer` tool to record a better answer to the ORIGINAL MESSAGE.
+        # Make sure you actually call `vote` or `new_answer` (in tool call format).
         #
         # *Note*: The CURRENT TIME is **{time.strftime("%Y-%m-%d %H:%M:%S")}**."""
 
-        return f"""You are evaluating answers from multiple agents for final response to a message. Different agents may have different builtin tools and capabilities. Does the best CURRENT ANSWER address the ORIGINAL MESSAGE well?
+        return f"""You are evaluating answers from multiple agents for final response to a message.
+Different agents may have different builtin tools and capabilities. Does the best CURRENT ANSWER address the ORIGINAL MESSAGE well?
 
 If YES, use the `vote` tool to record your vote and skip the `new_answer` tool.
-Otherwise, digest existing answers, combine their strengths, and do additional work to address their weaknesses, then use the `new_answer` tool to record a better answer to the ORIGINAL MESSAGE. Make sure you actually call `vote` or `new_answer` (in tool call format).
+Otherwise, digest existing answers, combine their strengths, and do additional work to address their weaknesses,
+then use the `new_answer` tool to record a better answer to the ORIGINAL MESSAGE.
+Make sure you actually call `vote` or `new_answer` (in tool call format).
 
 *Note*: The CURRENT TIME is **{time.strftime("%Y-%m-%d %H:%M:%S")}**."""
 
@@ -89,7 +82,8 @@
         return f"<ORIGINAL MESSAGE> {task} <END OF ORIGINAL MESSAGE>"
 
     def format_conversation_history(
-        self, conversation_history: List[Dict[str, str]]
+        self,
+        conversation_history: List[Dict[str, str]],
     ) -> str:
         """Format conversation history for agent context."""
         if "format_conversation_history" in self._template_overrides:
@@ -116,7 +110,8 @@
         return "\n".join(lines)
 
     def system_message_with_context(
-        self, conversation_history: Optional[List[Dict[str, str]]] = None
+        self,
+        conversation_history: Optional[List[Dict[str, str]]] = None,
     ) -> str:
         """Evaluation system message with conversation context awareness."""
         if "system_message_with_context" in self._template_overrides:
@@ -129,7 +124,7 @@
 
         if conversation_history and len(conversation_history) > 0:
             context_note = """
-            
+
 IMPORTANT: You are responding to the latest message in an ongoing conversation. Consider the full conversation context when evaluating answers and providing your response."""
             return base_message + context_note
 
@@ -145,7 +140,8 @@
 <END OF CURRENT ANSWERS>"""
 
     def format_current_answers_with_summaries(
-        self, agent_summaries: Dict[str, str]
+        self,
+        agent_summaries: Dict[str, str],
     ) -> str:
         """Format current answers section with agent summaries (Case 2) using anonymous agent IDs."""
         if "format_current_answers_with_summaries" in self._template_overrides:
@@ -209,8 +205,8 @@
                     "properties": {
                         "content": {
                             "type": "string",
-                            "description": "Your improved answer. If any builtin tools like search or code execution were used, mention how they are used here.",
-                        }
+                            "description": ("Your improved answer. If any builtin tools like search or code execution were used, " "mention how they are used here."),
+                        },
                     },
                     "required": ["content"],
                 },
@@ -218,7 +214,8 @@
         }
 
     def get_vote_tool(
-        self, valid_agent_ids: Optional[List[str]] = None
+        self,
+        valid_agent_ids: Optional[List[str]] = None,
     ) -> Dict[str, Any]:
         """Get vote tool definition with anonymous agent IDs."""
         if "vote_tool" in self._template_overrides:
@@ -252,20 +249,20 @@
         # Create anonymous mapping for enum constraint
         if valid_agent_ids:
             anon_agent_ids = [f"agent{i}" for i in range(1, len(valid_agent_ids) + 1)]
-            tool_def["function"]["parameters"]["properties"]["agent_id"][
-                "enum"
-            ] = anon_agent_ids
+            tool_def["function"]["parameters"]["properties"]["agent_id"]["enum"] = anon_agent_ids
 
         return tool_def
 
     def get_standard_tools(
-        self, valid_agent_ids: Optional[List[str]] = None
+        self,
+        valid_agent_ids: Optional[List[str]] = None,
     ) -> List[Dict[str, Any]]:
         """Get standard tools for MassGen framework."""
         return [self.get_new_answer_tool(), self.get_vote_tool(valid_agent_ids)]
 
     def final_presentation_system_message(
-        self, original_system_message: Optional[str] = None
+        self,
+        original_system_message: Optional[str] = None,
     ) -> str:
         """System message for final answer presentation by winning agent.
 
@@ -276,7 +273,8 @@
             return str(self._template_overrides["final_presentation_system_message"])
 
         # BACKUP - Original final presentation message (pre-explicit-synthesis update):
-        # presentation_instructions = """You have been selected as the winning presenter in a coordination process. Your task is to present a polished, comprehensive final answer that incorporates the best insights from all participants.
+        # presentation_instructions = """You have been selected as the winning presenter in a coordination process.
+        # Your task is to present a polished, comprehensive final answer that incorporates the best insights from all participants.
         #
         # Consider:
         # 1. Your original response and how it can be refined
@@ -308,7 +306,9 @@
 {self.format_current_answers_empty()}"""
 
     def build_case2_user_message(
-        self, task: str, agent_summaries: Dict[str, str]
+        self,
+        task: str,
+        agent_summaries: Dict[str, str],
     ) -> str:
         """Build Case 2 user message (summaries exist)."""
         return f"""{self.format_original_message(task)}
@@ -316,7 +316,9 @@
 {self.format_current_answers_with_summaries(agent_summaries)}"""
 
     def build_evaluation_message(
-        self, task: str, agent_answers: Optional[Dict[str, str]] = None
+        self,
+        task: str,
+        agent_answers: Optional[Dict[str, str]] = None,
     ) -> str:
         """Build evaluation user message for any case."""
         if agent_answers:
@@ -353,7 +355,7 @@
         # Add agent answers
         if agent_answers:
             context_parts.append(
-                self.format_current_answers_with_summaries(agent_answers)
+                self.format_current_answers_with_summaries(agent_answers),
             )
         else:
             context_parts.append(self.format_current_answers_empty())
@@ -402,7 +404,9 @@
         return {
             "system_message": system_message,
             "user_message": self.build_coordination_context(
-                current_task, conversation_history, agent_summaries
+                current_task,
+                conversation_history,
+                agent_summaries,
             ),
             "tools": self.get_standard_tools(valid_agent_ids),
         }
@@ -431,7 +435,8 @@
 Based on the coordination process above, present your final answer:"""
 
     def add_enforcement_message(
-        self, conversation_messages: List[Dict[str, str]]
+        self,
+        conversation_messages: List[Dict[str, str]],
     ) -> List[Dict[str, str]]:
         """Add enforcement message to existing conversation (Case 3)."""
         messages = conversation_messages.copy()
@@ -459,64 +464,65 @@
         if main_workspace:
             workspace_info.append(f"1. **Your Main Workspace**: `{main_workspace}`")
             workspace_info.append(
-                " - IMPORTANT: ALL your own work (like writing files and creating outputs) MUST be done in your working directory."
-            )
-            workspace_info.append(
-                " - DO NOT look in your working directory for agent information - it's exclusively for creating YOUR OWN new work."
-            )
-            workspace_info.append(
-                " - Use this for creating your own files and outputs if providing a new answer"
-            )
-            workspace_info.append(
-                " - When providing a new answer, ensure you save any relevant files or outputs in your main workspace. Then, give a summary of your work in the answer content. Do NOT repeat the full file contents in your answer."
-            )
-            workspace_info.append(
-                f" - Do NOT copy any files from the temporary workspace to your main workspace to use them. The only thing that should go in your main workspace is YOUR OWN work for your new answer."
+                " - IMPORTANT: ALL your own work (like writing files and creating outputs) MUST be done in your working directory.",
+            )
+            workspace_info.append(
+                " - DO NOT look in your working directory for agent information - it's exclusively for creating YOUR OWN new work.",
+            )
+            workspace_info.append(
+                " - Use this for creating your own files and outputs if providing a new answer",
+            )
+            workspace_info.append(
+                " - When providing a new answer, ensure you save any relevant files or outputs in your main workspace. "
+                "Then, give a summary of your work in the answer content. Do NOT repeat the full file contents in your answer.",
+            )
+            workspace_info.append(
+                " - Do NOT copy any files from the temporary workspace to your main workspace to use them. The only thing that should go in your main workspace is YOUR OWN work for your new answer.",
             )
 
         if temp_workspace:
             workspace_info.append(f"2. **Context Workspace**: `{temp_workspace}`")
             workspace_info.append(
-                f" - Context: You have access to a reference temporary workspace that contains work from yourself and other agents for REFERENCE ONLY."
-            )
-            workspace_info.append(
-                " - CRITICAL: To understand your own or other agents' information, context, and work, ONLY check the temporary workspace."
-            )
-            workspace_info.append(
-                " - You may READ documents or EXECUTE code from the temporary workspace to understand other agents' work."
-            )
-            workspace_info.append(
-                " - When you READ or EXECUTE content from the temporary workspace, save any resulting outputs (analysis results, execution outputs, etc.) to the temporary workspace as well."
-            )
-            workspace_info.append(
-                " - You do NOT need to copy any files from the temporary workspace to your main workspace to use them. You can read and execute them directly from the temporary workspace."
-            )
-            workspace_info.append(
-                " - For voting, you can review all agents' work here and use this context to make an informed voting decision."
-            )
-            workspace_info.append(
-                " - Files organized by anonymous agent IDs (agent1/, agent2/, etc.)"
-            )
-            workspace_info.append(
-                " - IMPORTANT: Each agent works in their own separate workspace"
-            )
-            workspace_info.append(
-                " - File paths in answers have been normalized to show where you can access their work"
-            )
-            workspace_info.append(
-                " - All agents' work is equally valid regardless of which workspace directory they used"
-            )
-            workspace_info.append(
-                " - Focus on evaluating the content and quality of their work, not the specific paths"
+                " - Context: You have access to a reference temporary workspace that contains work from yourself and other agents for REFERENCE ONLY.",
+            )
+            workspace_info.append(
+                " - CRITICAL: To understand your own or other agents' information, context, and work, ONLY check the temporary workspace.",
+            )
+            workspace_info.append(
+                " - You may READ documents or EXECUTE code from the temporary workspace to understand other agents' work.",
+            )
+            workspace_info.append(
+                " - When you READ or EXECUTE content from the temporary workspace, save any resulting outputs (analysis results, execution outputs, etc.) to the temporary workspace as well.",
+            )
+            workspace_info.append(
+                " - You do NOT need to copy any files from the temporary workspace to your main workspace to use them. You can read and execute them directly from the temporary workspace.",
+            )
+            workspace_info.append(
+                " - For voting, you can review all agents' work here and use this context to make an informed voting decision.",
+            )
+            workspace_info.append(
+                " - Files organized by anonymous agent IDs (agent1/, agent2/, etc.)",
+            )
+            workspace_info.append(
+                " - IMPORTANT: Each agent works in their own separate workspace",
+            )
+            workspace_info.append(
+                " - File paths in answers have been normalized to show where you can access their work",
+            )
+            workspace_info.append(
+                " - All agents' work is equally valid regardless of which workspace directory they used",
+            )
+            workspace_info.append(
+                " - Focus on evaluating the content and quality of their work, not the specific paths",
             )
 
         # Add context paths if available
         if context_paths:
             workspace_info.append(
-                "3. **Additional Context Paths**: Additional paths with specific permissions"
-            )
-            workspace_info.append(
-                " - IMPORTANT: You may have different permissions on these paths than other agents, so always think about your permissions instead of assuming they are the same as others."
+                "3. **Additional Context Paths**: Additional paths with specific permissions",
+            )
+            workspace_info.append(
+                " - IMPORTANT: You may have different permissions on these paths than other agents, so always think about your permissions instead of assuming they are the same as others.",
             )
             for path_config in context_paths:
                 path = path_config.get("path", "")
@@ -525,35 +531,31 @@
                     if permission == "read":
                         workspace_info.append(f" - `{path}` (read-only)")
                         workspace_info.append(
-                            f"   - You can read files from this location but cannot modify them"
+                            "   - You can read files from this location but cannot modify them",
                         )
                         workspace_info.append(
-                            f"   - If you want to add or modify files here, place them in your main workspace instead and someone with write access can move them later. Please also note in your answer where your new files are located and which need to be moved where."
+                            (
+                                "   - If you want to add or modify files here, place them in your main workspace instead "
+                                "and someone with write access can move them later. Please also note in your answer where "
+                                "your new files are located and which need to be moved where."
+                            ),
                         )
                     else:
                         workspace_info.append(f" - `{path}` (read/write)")
-<<<<<<< HEAD
                         workspace_info.append(
-                            f"   - **Permission Change Notice**: You now have full {permission} access to this location"
+                            f"   - **Permission Change Notice**: You now have full {permission} access to this location",
                         )
                         workspace_info.append(
-                            f"   - You are the only agent with write access to this production location"
+                            "   - You are the only agent with write access to this production location",
                         )
                         workspace_info.append(
-                            f"   - Other agents tested changes in isolated environments - their work needs to be deployed here. You must move or copy their successful work here to finalize it, making your own adjustments as needed."
+                            "   - Other agents tested changes in isolated environments - their work needs to be deployed here",
                         )
-=======
-                        workspace_info.append(f"   - **Permission Change Notice**: You now have full {permission} access to this location")
-                        workspace_info.append(f"   - You are the only agent with write access to this production location")
-                        workspace_info.append(f"   - Other agents tested changes in isolated environments - their work needs to be deployed here")
-                        workspace_info.append(f"   - Use the workspace copy tools to move your final work to this writable context path, with your adjustments as needed")
->>>>>>> b0a94fb8
-
-        workspace_section = (
-            "\n".join(workspace_info)
-            if workspace_info
-            else "- Check your available directories using filesystem tools"
-        )
+                        workspace_info.append(
+                            "   - Use the workspace copy tools to move your final work to this writable context path, " "with your adjustments as needed",
+                        )
+
+        workspace_section = "\n".join(workspace_info) if workspace_info else "- Check your available directories using filesystem tools"
 
         return f"""## Filesystem Access
 
@@ -573,7 +575,10 @@
 
 
 # ### IMPORTANT Evaluation Note:
-# When evaluating other agents' work, focus on the CONTENT and FUNCTIONALITY of their files. Each agent works in their own isolated workspace - this is correct behavior. The paths shown in their answers are normalized so you can access and verify their work. Judge based on code quality, correctness, and completeness, not on which workspace directory was used.
+# When evaluating other agents' work, focus on the CONTENT and FUNCTIONALITY of their files.
+# Each agent works in their own isolated workspace - this is correct behavior.
+# The paths shown in their answers are normalized so you can access and verify their work.
+# Judge based on code quality, correctness, and completeness, not on which workspace directory was used.
 
 
 # Global template instance
@@ -604,7 +609,9 @@
 ) -> Dict[str, Any]:
     """Build Case 2 conversation (summaries exist)."""
     return get_templates().build_initial_conversation(
-        task, agent_summaries, valid_agent_ids
+        task,
+        agent_summaries,
+        valid_agent_ids,
     )
 
 
