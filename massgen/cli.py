#!/usr/bin/env python3
"""
MassGen Command Line Interface

A clean CLI for MassGen with file-based configuration support.
Supports both interactive mode and single-question mode.

Usage examples:
    # Use YAML/JSON configuration file
    python -m massgen.cli --config config.yaml "What is the capital of France?"

    # Quick setup with backend and model
    python -m massgen.cli --backend openai --model gpt-4o-mini "What is 2+2?"

    # Interactive mode
    python -m massgen.cli --config config.yaml

    # Multiple agents from config
    python -m massgen.cli --config multi_agent.yaml "Compare different approaches to renewable energy"  # noqa
"""

import argparse
import asyncio
import json
import os
import sys
import yaml
from pathlib import Path
from typing import Dict, Any, Optional, List

from .utils import get_backend_type_from_model
from .backend.response import ResponseBackend
from .backend.grok import GrokBackend
from .backend.claude import ClaudeBackend
from .backend.gemini import GeminiBackend
from .backend.chat_completions import ChatCompletionsBackend
from .backend.lmstudio import LMStudioBackend
from .backend.claude_code import ClaudeCodeBackend
from .chat_agent import SingleAgent, ConfigurableAgent
from .agent_config import AgentConfig
from .orchestrator import Orchestrator
from .frontend.coordination_ui import CoordinationUI


# Load environment variables from .env file
def load_env_file():
    """Load environment variables from .env file if it exists."""
    env_file = Path(".env")
    if env_file.exists():
        with open(env_file, "r") as f:
            for line in f:
                line = line.strip()
                if line and not line.startswith("#") and "=" in line:
                    key, value = line.split("=", 1)
                    # Remove quotes if present
                    value = value.strip("\"'")
                    os.environ[key] = value


# Load .env file at module import
load_env_file()

# Add project root to path for imports
project_root = Path(__file__).parent.parent.parent.parent
sys.path.insert(0, str(project_root))

# Color constants for terminal output
BRIGHT_CYAN = "\033[96m"
BRIGHT_BLUE = "\033[94m"
BRIGHT_GREEN = "\033[92m"
BRIGHT_YELLOW = "\033[93m"
BRIGHT_MAGENTA = "\033[95m"
BRIGHT_RED = "\033[91m"
BRIGHT_WHITE = "\033[97m"
RESET = "\033[0m"
BOLD = "\033[1m"


class ConfigurationError(Exception):
    """Configuration error for CLI."""

    pass


def load_config_file(config_path: str) -> Dict[str, Any]:
    """Load configuration from YAML or JSON file."""
    path = Path(config_path)

    # If file doesn't exist in current path, try massgen/configs/ directory
    if not path.exists():
        # Try in massgen/configs/ directory
        configs_path = Path(__file__).parent / "configs" / path.name
        if configs_path.exists():
            path = configs_path
        else:
            raise ConfigurationError(
                f"Configuration file not found: {config_path} "
                f"(also checked {configs_path})"
            )

    try:
        with open(path, "r", encoding="utf-8") as f:
            if path.suffix.lower() in [".yaml", ".yml"]:
                return yaml.safe_load(f)
            elif path.suffix.lower() == ".json":
                return json.load(f)
            else:
                raise ConfigurationError(
                    f"Unsupported config file format: {path.suffix}"
                )
    except Exception as e:
        raise ConfigurationError(f"Error reading config file: {e}")


def create_backend(backend_type: str, **kwargs) -> Any:
    """Create backend instance from type and parameters.
    
    Supported backend types:
    - openai: OpenAI API (requires OPENAI_API_KEY)
    - grok: xAI Grok (requires XAI_API_KEY)
    - claude: Anthropic Claude (requires ANTHROPIC_API_KEY)
    - gemini: Google Gemini (requires GOOGLE_API_KEY or GEMINI_API_KEY)
    - chatcompletion: OpenAI-compatible providers (auto-detects API key based on base_url)
    
    For chatcompletion backend, the following providers are auto-detected:
    - Cerebras AI (cerebras.ai) -> CEREBRAS_API_KEY
    - Together AI (together.ai/together.xyz) -> TOGETHER_API_KEY
    - Fireworks AI (fireworks.ai) -> FIREWORKS_API_KEY
    - Groq (groq.com) -> GROQ_API_KEY
    - Nebius AI Studio (studio.nebius.ai) -> NEBIUS_API_KEY
    - OpenRouter (openrouter.ai) -> OPENROUTER_API_KEY
    """
    backend_type = backend_type.lower()

    if backend_type == "openai":
        api_key = kwargs.get("api_key") or os.getenv("OPENAI_API_KEY")
        if not api_key:
            raise ConfigurationError(
                "OpenAI API key not found. Set OPENAI_API_KEY or provide "
                "in config."
            )
        return ResponseBackend(api_key=api_key)

    elif backend_type == "grok":
        api_key = kwargs.get("api_key") or os.getenv("XAI_API_KEY")
        if not api_key:
            raise ConfigurationError(
                "Grok API key not found. Set XAI_API_KEY or provide in config."
            )
        return GrokBackend(api_key=api_key)

    elif backend_type == "claude":
        api_key = kwargs.get("api_key") or os.getenv("ANTHROPIC_API_KEY")
        if not api_key:
            raise ConfigurationError(
                "Claude API key not found. Set ANTHROPIC_API_KEY or provide in config."
            )
        return ClaudeBackend(api_key=api_key)

    elif backend_type == "gemini":
        api_key = (
            kwargs.get("api_key")
            or os.getenv("GOOGLE_API_KEY")
            or os.getenv("GEMINI_API_KEY")
        )
        if not api_key:
            raise ConfigurationError(
                "Gemini API key not found. Set GOOGLE_API_KEY or provide in config."
            )
        return GeminiBackend(api_key=api_key)

    elif backend_type == "chatcompletion":
<<<<<<< HEAD
      
        # ChatCompletionsBackend now handles provider-specific API key detection internally
        # Just pass through all kwargs including api_key and base_url
        return ChatCompletionsBackend(**kwargs)

    elif backend_type == "lmstudio":
        # LM Studio local server (OpenAI-compatible). Defaults handled by backend.
        return LMStudioBackend(**kwargs)
=======
        api_key = kwargs.get("api_key")
        base_url = kwargs.get("base_url")
        
        # Determine API key based on base URL if not explicitly provided
        if not api_key:
            if base_url and "cerebras.ai" in base_url:
                api_key = os.getenv("CEREBRAS_API_KEY")
                if not api_key:
                    raise ConfigurationError(
                        "Cerebras AI API key not found. Set CEREBRAS_API_KEY or provide in config."
                    )
            elif base_url and "z.ai" in base_url:
                api_key = os.getenv("ZAI_API_KEY")
                if not api_key:
                    raise ConfigurationError(
                        "ZAI API key not found. Set ZAI_API_KEY or provide in config."
                    )
        
        return ChatCompletionsBackend(api_key=api_key)

    elif backend_type == "zai":
        # ZAI uses OpenAI-compatible Chat Completions at a custom base_url
        api_key = kwargs.get("api_key") or os.getenv("ZAI_API_KEY")
        if not api_key:
            raise ConfigurationError(
                "ZAI API key not found. Set ZAI_API_KEY or provide in config."
            )
        return ChatCompletionsBackend(api_key=api_key)
>>>>>>> 2b9b013d
    
    elif backend_type == "claude_code":
        # ClaudeCodeBackend using claude-code-sdk-python
        # Authentication handled by backend (API key or subscription)
        
        # Validate claude-code-sdk availability
        try:
            import claude_code_sdk
        except ImportError:
            raise ConfigurationError(
                "claude-code-sdk not found. Install with: pip install claude-code-sdk"
            )
        
        return ClaudeCodeBackend(**kwargs)


    else:
        raise ConfigurationError(f"Unsupported backend type: {backend_type}")



def create_agents_from_config(config: Dict[str, Any]) -> Dict[str, ConfigurableAgent]:
    """Create agents from configuration."""
    agents = {}

    agent_entries = (
        [config["agent"]] if "agent" in config else
        config.get("agents", None)
    )

    if not agent_entries:
        raise ConfigurationError("Configuration must contain either 'agent' or 'agents' section")

    for i, agent_data in enumerate(agent_entries, start=1):
        backend_config = agent_data.get("backend", {})

        # Infer backend type from model if not explicitly provided
        backend_type = backend_config.get("type") or (
            get_backend_type_from_model(backend_config["model"])
            if "model" in backend_config else None
        )
        if not backend_type:
            raise ConfigurationError("Backend type must be specified or inferrable from model")

        backend = create_backend(backend_type, **backend_config)
        backend_params = {k: v for k, v in backend_config.items() if k != "type"}

        backend_type_lower = backend_type.lower()
        if backend_type_lower == "openai":
            agent_config = AgentConfig.create_openai_config(**backend_params)
        elif backend_type_lower == "claude":
            agent_config = AgentConfig.create_claude_config(**backend_params)
        elif backend_type_lower == "grok":
            agent_config = AgentConfig.create_grok_config(**backend_params)
        elif backend_type_lower == "gemini":
            agent_config = AgentConfig.create_gemini_config(**backend_params)
        elif backend_type_lower == "zai":
            agent_config = AgentConfig.create_zai_config(**backend_params)
        elif backend_type_lower == "chatcompletion":
            agent_config = AgentConfig.create_chatcompletion_config(**backend_params)
        elif backend_type_lower == "lmstudio":
            agent_config = AgentConfig.create_lmstudio_config(**backend_params)
        else:
            agent_config = AgentConfig(backend_params=backend_config)

        agent_config.agent_id = agent_data.get("id", f"agent{i}")
        agent_config.custom_system_instruction = agent_data.get("system_message")

        agent = ConfigurableAgent(config=agent_config, backend=backend)
        agents[agent.config.agent_id] = agent

    return agents


def create_simple_config(
    backend_type: str, model: str, system_message: Optional[str] = None, base_url: Optional[str] = None
) -> Dict[str, Any]:
    """Create a simple single-agent configuration."""
    backend_config = {"type": backend_type, "model": model}
    if base_url:
        backend_config["base_url"] = base_url
    
    return {
        "agent": {
            "id": "agent1",
            "backend": backend_config,
            "system_message": system_message or "You are a helpful AI assistant.",
        },
        "ui": {"display_type": "rich_terminal", "logging_enabled": True},
    }


async def run_question_with_history(
    question: str,
    agents: Dict[str, SingleAgent],
    ui_config: Dict[str, Any],
    history: List[Dict[str, Any]],
) -> str:
    """Run MassGen with a question and conversation history."""
    # Build messages including history
    messages = history.copy()
    messages.append({"role": "user", "content": question})

    # Check if we should use orchestrator for single agents (default: False for backward compatibility)
    use_orchestrator_for_single = ui_config.get(
        "use_orchestrator_for_single_agent", True
    )

    if len(agents) == 1 and not use_orchestrator_for_single:
        # Single agent mode with history
        agent = next(iter(agents.values()))
        print(f"\n🤖 {BRIGHT_CYAN}Single Agent Mode{RESET}", flush=True)
        print(f"Agent: {agent.agent_id}", flush=True)
        if history:
            print(f"History: {len(history)//2} previous exchanges", flush=True)
        print(f"Question: {question}", flush=True)
        print("\n" + "=" * 60, flush=True)

        response_content = ""

        async for chunk in agent.chat(messages):
            if chunk.type == "content" and chunk.content:
                response_content += chunk.content
                print(chunk.content, end="", flush=True)
            elif chunk.type == "builtin_tool_results":
                # Skip builtin_tool_results to avoid duplication with real-time streaming
                # The backends already show tool status during execution
                continue
            elif chunk.type == "error":
                print(f"\n❌ Error: {chunk.error}", flush=True)
                return ""

        print("\n" + "=" * 60, flush=True)
        return response_content

    else:
        # Multi-agent mode with history
        orchestrator = Orchestrator(agents=agents)
        # Create a fresh UI instance for each question to ensure clean state
        ui = CoordinationUI(
            display_type=ui_config.get("display_type", "rich_terminal"),
            logging_enabled=ui_config.get("logging_enabled", True),
        )

        print(f"\n🤖 {BRIGHT_CYAN}Multi-Agent Mode{RESET}", flush=True)
        print(f"Agents: {', '.join(agents.keys())}", flush=True)
        if history:
            print(f"History: {len(history)//2} previous exchanges", flush=True)
        print(f"Question: {question}", flush=True)
        print("\n" + "=" * 60, flush=True)

        # For multi-agent with history, we need to use a different approach
        # that maintains coordination UI display while supporting conversation context

        if history and len(history) > 0:
            # Use coordination UI with conversation context
            # Extract current question from messages
            current_question = (
                messages[-1].get("content", question) if messages else question
            )

            # Pass the full message context to the UI coordination
            response_content = await ui.coordinate_with_context(
                orchestrator, current_question, messages
            )
        else:
            # Standard coordination for new conversations
            response_content = await ui.coordinate(orchestrator, question)

        return response_content


async def run_single_question(
    question: str, agents: Dict[str, SingleAgent], ui_config: Dict[str, Any]
) -> str:
    """Run MassGen with a single question."""
    # Check if we should use orchestrator for single agents (default: False for backward compatibility)
    use_orchestrator_for_single = ui_config.get(
        "use_orchestrator_for_single_agent", True
    )

    if len(agents) == 1 and not use_orchestrator_for_single:
        # Single agent mode with existing SimpleDisplay frontend
        agent = next(iter(agents.values()))

        print(f"\n🤖 {BRIGHT_CYAN}Single Agent Mode{RESET}", flush=True)
        print(f"Agent: {agent.agent_id}", flush=True)
        print(f"Question: {question}", flush=True)
        print("\n" + "=" * 60, flush=True)

        messages = [{"role": "user", "content": question}]
        response_content = ""

        async for chunk in agent.chat(messages):
            if chunk.type == "content" and chunk.content:
                response_content += chunk.content
                print(chunk.content, end="", flush=True)
            elif chunk.type == "builtin_tool_results":
                # Skip builtin_tool_results to avoid duplication with real-time streaming
                continue
            elif chunk.type == "error":
                print(f"\n❌ Error: {chunk.error}", flush=True)
                return ""

        print("\n" + "=" * 60, flush=True)
        return response_content

    else:
        # Multi-agent mode
        orchestrator = Orchestrator(agents=agents)
        # Create a fresh UI instance for each question to ensure clean state
        ui = CoordinationUI(
            display_type=ui_config.get("display_type", "rich_terminal"),
            logging_enabled=ui_config.get("logging_enabled", True),
        )

        print(f"\n🤖 {BRIGHT_CYAN}Multi-Agent Mode{RESET}", flush=True)
        print(f"Agents: {', '.join(agents.keys())}", flush=True)
        print(f"Question: {question}", flush=True)
        print("\n" + "=" * 60, flush=True)

        final_response = await ui.coordinate(orchestrator, question)
        return final_response


def print_help_messages():
    print(
        "\n💬 Type your questions below. Use slash commands or press Ctrl+C to stop.",
        flush=True,
    )
    print("💡 Commands: /quit, /exit, /reset, /help", flush=True)
    print("=" * 60, flush=True)


async def run_interactive_mode(
    agents: Dict[str, SingleAgent], ui_config: Dict[str, Any]
):
    """Run MassGen in interactive mode with conversation history."""
    print(f"\n{BRIGHT_CYAN}🤖 MassGen Interactive Mode{RESET}", flush=True)
    print("=" * 60, flush=True)

    # Display configuration
    print(f"📋 {BRIGHT_YELLOW}Configuration:{RESET}", flush=True)
    print(f"   Agents: {len(agents)}", flush=True)
    for agent_id, agent in agents.items():
        backend_name = agent.backend.__class__.__name__.replace("Backend", "")
        print(f"   • {agent_id}: {backend_name}", flush=True)

    use_orchestrator_for_single = ui_config.get(
        "use_orchestrator_for_single_agent", True
    )
    if len(agents) == 1:
        mode = (
            "Single Agent (Orchestrator)"
            if use_orchestrator_for_single
            else "Single Agent (Direct)"
        )
    else:
        mode = "Multi-Agent Coordination"
    print(f"   Mode: {mode}", flush=True)
    print(f"   UI: {ui_config.get('display_type', 'rich_terminal')}", flush=True)

    print_help_messages()

    # Maintain conversation history
    conversation_history = []

    try:
        while True:
            try:
                question = input(f"\n{BRIGHT_BLUE}👤 User:{RESET} ").strip()

                # Handle slash commands
                if question.startswith("/"):
                    command = question.lower()

                    if command in ["/quit", "/exit", "/q"]:
                        print("👋 Goodbye!", flush=True)
                        break
                    elif command in ["/reset", "/clear"]:
                        conversation_history = []
                        # Reset all agents
                        for agent in agents.values():
                            agent.reset()
                        print(
                            f"{BRIGHT_YELLOW}🔄 Conversation history cleared!{RESET}",
                            flush=True,
                        )
                        continue
                    elif command in ["/help", "/h"]:
                        print(
                            f"\n{BRIGHT_CYAN}📚 Available Commands:{RESET}", flush=True
                        )
                        print("   /quit, /exit, /q     - Exit the program", flush=True)
                        print(
                            "   /reset, /clear       - Clear conversation history",
                            flush=True,
                        )
                        print(
                            "   /help, /h            - Show this help message",
                            flush=True,
                        )
                        print(
                            "   /status              - Show current status", flush=True
                        )
                        continue
                    elif command == "/status":
                        print(f"\n{BRIGHT_CYAN}📊 Current Status:{RESET}", flush=True)
                        print(
                            f"   Agents: {len(agents)} ({', '.join(agents.keys())})",
                            flush=True,
                        )
                        use_orch_single = ui_config.get(
                            "use_orchestrator_for_single_agent", True
                        )
                        if len(agents) == 1:
                            mode_display = (
                                "Single Agent (Orchestrator)"
                                if use_orch_single
                                else "Single Agent (Direct)"
                            )
                        else:
                            mode_display = "Multi-Agent"
                        print(f"   Mode: {mode_display}", flush=True)
                        print(
                            f"   History: {len(conversation_history)//2} exchanges",
                            flush=True,
                        )
                        continue
                    else:
                        print(f"❓ Unknown command: {command}", flush=True)
                        print("💡 Type /help for available commands", flush=True)
                        continue

                # Handle legacy plain text commands for backwards compatibility
                if question.lower() in ["quit", "exit", "q"]:
                    print("👋 Goodbye!")
                    break

                if question.lower() in ["reset", "clear"]:
                    conversation_history = []
                    for agent in agents.values():
                        agent.reset()
                    print(f"{BRIGHT_YELLOW}🔄 Conversation history cleared!{RESET}")
                    continue

                if not question:
                    print(
                        "Please enter a question or type /help for commands.",
                        flush=True,
                    )
                    continue

                print(f"\n🔄 {BRIGHT_YELLOW}Processing...{RESET}", flush=True)

                response = await run_question_with_history(
                    question, agents, ui_config, conversation_history
                )

                if response:
                    # Add to conversation history
                    conversation_history.append({"role": "user", "content": question})
                    conversation_history.append(
                        {"role": "assistant", "content": response}
                    )
                    print(f"\n{BRIGHT_GREEN}✅ Complete!{RESET}", flush=True)
                    print(
                        f"{BRIGHT_CYAN}💭 History: {len(conversation_history)//2} exchanges{RESET}",
                        flush=True,
                    )
                    print_help_messages()

                else:
                    print(f"\n{BRIGHT_RED}❌ No response generated{RESET}", flush=True)

            except KeyboardInterrupt:
                print("\n👋 Goodbye!")
                break
            except Exception as e:
                print(f"❌ Error: {e}", flush=True)
                print("Please try again or type /quit to exit.", flush=True)

    except KeyboardInterrupt:
        print("\n👋 Goodbye!")

async def main():
    """Main CLI entry point."""
    parser = argparse.ArgumentParser(
        description="MassGen - Multi-Agent Coordination CLI",
        formatter_class=argparse.RawDescriptionHelpFormatter,
        epilog="""
Examples:
  # Use configuration file
  python -m massgen.cli --config config.yaml "What is machine learning?"
  
  # Quick single agent setup
  python -m massgen.cli --backend openai --model gpt-4o-mini "Explain quantum computing"
  python -m massgen.cli --backend claude --model claude-sonnet-4-20250514 "Analyze this data"
  
  # Use ChatCompletion backend with custom base URL
  python -m massgen.cli --backend chatcompletion --model gpt-oss-120b --base-url https://api.cerebras.ai/v1/chat/completions "What is 2+2?"
  
  # Interactive mode
  python -m massgen.cli --config config.yaml
  
  # Create sample configurations
  python -m massgen.cli --create-samples

Environment Variables:
  Core Providers:
    OPENAI_API_KEY      - Required for OpenAI backend
    XAI_API_KEY         - Required for Grok backend
    ANTHROPIC_API_KEY   - Required for Claude backend
    GOOGLE_API_KEY      - Required for Gemini backend (or GEMINI_API_KEY)
  
  OpenAI-Compatible Providers (chatcompletion backend):
    CEREBRAS_API_KEY    - For Cerebras AI (cerebras.ai)
    TOGETHER_API_KEY    - For Together AI (together.ai, together.xyz)
    FIREWORKS_API_KEY   - For Fireworks AI (fireworks.ai)
    GROQ_API_KEY        - For Groq (groq.com)
    NEBIUS_API_KEY      - For Nebius AI Studio (studio.nebius.ai)
    OPENROUTER_API_KEY  - For OpenRouter (openrouter.ai)
    
  Note: The chatcompletion backend auto-detects the provider from the base_url
        and uses the appropriate environment variable for API key.
        """,
    )

    # Question (optional for interactive mode)
    parser.add_argument(
        "question",
        nargs="?",
        help="Question to ask (optional - if not provided, enters interactive mode)",
    )

    # Configuration options
    config_group = parser.add_mutually_exclusive_group()
    config_group.add_argument(
        "--config", type=str, help="Path to YAML/JSON configuration file"
    )
    config_group.add_argument(
        "--backend",
        type=str,
<<<<<<< HEAD
        choices=["chatcompletion", "claude", "gemini", "grok", "openai", "claude_code","lmstudio"],
=======
        choices=["chatcompletion", "claude", "gemini", "grok", "openai", "claude_code", "zai"],
>>>>>>> 2b9b013d
        help="Backend type for quick setup",
    )

    # Quick setup options
    parser.add_argument(
        "--model",
        type=str,
        default="gpt-4o-mini",
        help="Model name for quick setup (default: gpt-4o-mini)",
    )
    parser.add_argument(
        "--system-message", type=str, help="System message for quick setup"
    )
    parser.add_argument(
        "--base-url", type=str, help="Base URL for API endpoint (e.g., https://api.cerebras.ai/v1/chat/completions)"
    )

    # UI options
    parser.add_argument(
        "--no-display", action="store_true", help="Disable visual coordination display"
    )
    parser.add_argument("--no-logs", action="store_true", help="Disable logging")

    args = parser.parse_args()

    # Validate arguments
    if not args.backend:
        if not args.model and not args.config:
            parser.error(
                "If there is not --backend, either --config or --model must be specified"
            )

    try:
        # Load or create configuration
        if args.config:
            config = load_config_file(args.config)
        else:
            model = args.model
            if args.backend:
                backend = args.backend
            else:
                backend = get_backend_type_from_model(model=model)
            if args.system_message:
                system_message = args.system_message
            else:
                system_message = None
            config = create_simple_config(
                backend_type=backend, model=model, system_message=system_message, base_url=args.base_url
            )

        # Apply command-line overrides
        ui_config = config.get("ui", {})
        if args.no_display:
            ui_config["display_type"] = "simple"
        if args.no_logs:
            ui_config["logging_enabled"] = False

        # Create agents
        agents = create_agents_from_config(config)

        if not agents:
            raise ConfigurationError("No agents configured")

        # Run mode based on whether question was provided
        if args.question:
            response = await run_single_question(args.question, agents, ui_config)
            # if response:
            #     print(f"\n{BRIGHT_GREEN}Final Response:{RESET}", flush=True)
            #     print(f"{response}", flush=True)
        else:
            await run_interactive_mode(agents, ui_config)

    except ConfigurationError as e:
        print(f"❌ Configuration error: {e}", flush=True)
        sys.exit(1)
    except KeyboardInterrupt:
        print("\n👋 Goodbye!", flush=True)
    except Exception as e:
        print(f"❌ Error: {e}", flush=True)
        sys.exit(1)


if __name__ == "__main__":
    asyncio.run(main())<|MERGE_RESOLUTION|>--- conflicted
+++ resolved
@@ -170,16 +170,6 @@
         return GeminiBackend(api_key=api_key)
 
     elif backend_type == "chatcompletion":
-<<<<<<< HEAD
-      
-        # ChatCompletionsBackend now handles provider-specific API key detection internally
-        # Just pass through all kwargs including api_key and base_url
-        return ChatCompletionsBackend(**kwargs)
-
-    elif backend_type == "lmstudio":
-        # LM Studio local server (OpenAI-compatible). Defaults handled by backend.
-        return LMStudioBackend(**kwargs)
-=======
         api_key = kwargs.get("api_key")
         base_url = kwargs.get("base_url")
         
@@ -208,7 +198,14 @@
                 "ZAI API key not found. Set ZAI_API_KEY or provide in config."
             )
         return ChatCompletionsBackend(api_key=api_key)
->>>>>>> 2b9b013d
+      
+        # ChatCompletionsBackend now handles provider-specific API key detection internally
+        # Just pass through all kwargs including api_key and base_url
+        return ChatCompletionsBackend(**kwargs)
+
+    elif backend_type == "lmstudio":
+        # LM Studio local server (OpenAI-compatible). Defaults handled by backend.
+        return LMStudioBackend(**kwargs)
     
     elif backend_type == "claude_code":
         # ClaudeCodeBackend using claude-code-sdk-python
@@ -652,11 +649,7 @@
     config_group.add_argument(
         "--backend",
         type=str,
-<<<<<<< HEAD
-        choices=["chatcompletion", "claude", "gemini", "grok", "openai", "claude_code","lmstudio"],
-=======
-        choices=["chatcompletion", "claude", "gemini", "grok", "openai", "claude_code", "zai"],
->>>>>>> 2b9b013d
+        choices=["chatcompletion", "claude", "gemini", "grok", "openai", "claude_code", "zai","lmstudio"],
         help="Backend type for quick setup",
     )
 
