"""
MassGen Orchestrator Agent - Chat interface that manages sub-agents internally.

The orchestrator presents a unified chat interface to users while coordinating
multiple sub-agents using the proven binary decision framework behind the scenes.

TODOs:
- Move CLI's coordinate_with_context logic to orchestrator and simplify CLI to just use orchestrator
- Implement orchestrator system message functionality to customize coordination behavior:
  * Custom voting strategies (consensus, expertise-weighted, domain-specific)
  * Message construction templates for sub-agent instructions
  * Conflict resolution approaches (evidence-based, democratic, expert-priority)
  * Workflow preferences (thorough vs fast, iterative vs single-pass)
  * Domain-specific coordination (research teams, technical reviews, creative brainstorming)
  * Dynamic agent selection based on task requirements and orchestrator instructions
"""

import asyncio
import os
import re
import time
import shutil
from pathlib import Path
from datetime import datetime
from typing import Dict, List, Optional, Any, AsyncGenerator
from dataclasses import dataclass, field
from .message_templates import MessageTemplates
from .agent_config import AgentConfig
from .backend.base import StreamChunk
from .chat_agent import ChatAgent
from .utils import ActionType, AgentStatus
from .coordination_tracker import CoordinationTracker
from .logger_config import (
    log_orchestrator_activity,
    log_orchestrator_agent_message,
    log_coordination_step,
    log_tool_call,
    log_stream_chunk,
    logger,  # Import logger directly for INFO logging
    get_log_session_dir,  # Import to get log directory
)

@dataclass
class AgentState:
    """Runtime state for an agent during coordination.

    Attributes:
        answer: The agent's current answer/summary, if any
        has_voted: Whether the agent has voted in the current round
        votes: Dictionary storing vote data for this agent
        restart_pending: Whether the agent should gracefully restart due to new answers
        is_killed: Whether this agent has been killed due to timeout/limits
        timeout_reason: Reason for timeout (if applicable)
    """

    answer: Optional[str] = None
    has_voted: bool = False
    votes: Dict[str, Any] = field(default_factory=dict)
    restart_pending: bool = False
    is_killed: bool = False
    timeout_reason: Optional[str] = None
    last_context: Optional[Dict[str, Any]] = None  # Store the context sent to this agent

class Orchestrator(ChatAgent):
    """
    Orchestrator Agent - Unified chat interface with sub-agent coordination.

    The orchestrator acts as a single agent from the user's perspective, but internally
    coordinates multiple sub-agents using the proven binary decision framework.

    Key Features:
    - Unified chat interface (same as any individual agent)
    - Automatic sub-agent coordination and conflict resolution
    - Transparent MassGen workflow execution
    - Real-time streaming with proper source attribution
    - Graceful restart mechanism for dynamic case transitions
    - Session management

    TODO - Missing Configuration Options:
    - Option to include/exclude voting details in user messages
    - Configurable timeout settings for agent responses
    - Configurable retry limits and backoff strategies
    - Custom voting strategies beyond simple majority
    - Configurable presentation formats for final answers
    - Advanced coordination workflows (hierarchical, weighted voting, etc.)

    TODO (v0.0.14 Context Sharing Enhancement - See docs/dev_notes/v0.0.14-context.md):
    - Add permission validation logic for agent workspace access
    - Implement validate_agent_access() method to check if agent has required permission for resource
    - Replace current prompt-based access control with explicit system-level enforcement
    - Add PermissionManager integration for managing agent access rules
    - Implement audit logging for all access attempts to workspace resources
    - Support dynamic permission negotiation during runtime
    - Add configurable policy framework for permission management
    - Integrate with workspace snapshot mechanism for controlled context sharing

    Restart Behavior:
    When an agent provides new_answer, all agents gracefully restart to ensure
    consistent coordination state. This allows all agents to transition to Case 2
    evaluation with the new answers available.
    """

    def __init__(
        self,
        agents: Dict[str, ChatAgent],
        orchestrator_id: str = "orchestrator",
        session_id: Optional[str] = None,
        config: Optional[AgentConfig] = None,
        snapshot_storage: Optional[str] = None,
        agent_temporary_workspace: Optional[str] = None,
    ):
        """
        Initialize MassGen orchestrator.

        Args:
            agents: Dictionary of {agent_id: ChatAgent} - can be individual agents or other orchestrators
            orchestrator_id: Unique identifier for this orchestrator (default: "orchestrator")
            session_id: Optional session identifier
            config: Optional AgentConfig for customizing orchestrator behavior
            snapshot_storage: Optional path to store agent workspace snapshots
            agent_temporary_workspace: Optional path for agent temporary workspaces
        """
        super().__init__(session_id)
        self.orchestrator_id = orchestrator_id
        self.agents = agents
        self.agent_states = {aid: AgentState() for aid in agents.keys()}
        self.config = config or AgentConfig.create_openai_config()

        # Get message templates from config
        self.message_templates = self.config.message_templates or MessageTemplates()
        # Create workflow tools for agents (vote and new_answer)
        self.workflow_tools = self.message_templates.get_standard_tools(
            list(agents.keys())
        )

        # MassGen-specific state
        self.current_task: Optional[str] = None
        self.workflow_phase: str = "idle"  # idle, coordinating, presenting

        # Internal coordination state
        self._coordination_messages: List[Dict[str, str]] = []
        self._selected_agent: Optional[str] = None
        self._final_presentation_content: Optional[str] = None

        # Timeout and resource tracking
        self.total_tokens: int = 0
        self.coordination_start_time: float = 0
        self.is_orchestrator_timeout: bool = False
        self.timeout_reason: Optional[str] = None

        # Coordination state tracking for cleanup
        self._active_streams: Dict = {}
        self._active_tasks: Dict = {}

        # Context sharing for agents with filesystem support
        self._snapshot_storage: Optional[str] = snapshot_storage
        self._agent_temporary_workspace: Optional[str] = agent_temporary_workspace
<<<<<<< HEAD
        
        # Coordination tracking - always enabled for analysis/debugging
        self.coordination_tracker = CoordinationTracker()
        self.coordination_tracker.initialize_session(list(agents.keys()))
        
        # Create snapshot storage and workspace directories if specified
=======

        # Setup snapshot directory if provided (keep temp workspace setup as is)
>>>>>>> 8d58a5f4
        if snapshot_storage:
            self._snapshot_storage = snapshot_storage
            snapshot_path = Path(self._snapshot_storage)
            # Clean existing directory if it exists and has contents
            if snapshot_path.exists() and any(snapshot_path.iterdir()):
                shutil.rmtree(snapshot_path)
            snapshot_path.mkdir(parents=True, exist_ok=True)

        # Configure orchestration paths for each agent with filesystem support
        for agent_id, agent in self.agents.items():
            if agent.backend.filesystem_manager:
                agent.backend.filesystem_manager.setup_orchestration_paths(
                    agent_id=agent_id,
                    snapshot_storage=self._snapshot_storage,
                    agent_temporary_workspace=self._agent_temporary_workspace,
                )

    async def chat(
        self,
        messages: List[Dict[str, Any]],
        tools: List[Dict[str, Any]] = None,
        reset_chat: bool = False,
        clear_history: bool = False,
    ) -> AsyncGenerator[StreamChunk, None]:
        """
        Main chat interface - handles user messages and coordinates sub-agents.

        Args:
            messages: List of conversation messages
            tools: Ignored by orchestrator (uses internal workflow tools)
            reset_chat: If True, reset conversation and start fresh
            clear_history: If True, clear history before processing

        Yields:
            StreamChunk: Streaming response chunks
        """
        _ = tools  # Unused parameter

        # Handle conversation management
        if clear_history:
            self.conversation_history.clear()
        if reset_chat:
            self.reset()

        # Process all messages to build conversation context
        conversation_context = self._build_conversation_context(messages)
        user_message = conversation_context.get("current_message")

        if not user_message:
            log_stream_chunk(
                "orchestrator", "error", "No user message found in conversation"
            )
            yield StreamChunk(
                type="error", error="No user message found in conversation"
            )
            return

        # Add user message to history
        self.add_to_history("user", user_message)

        # Determine what to do based on current state and conversation context
        if self.workflow_phase == "idle":
            # New task - start MassGen coordination with full context
            self.current_task = user_message
            # Reinitialize session with user prompt now that we have it
            self.coordination_tracker.initialize_session(list(self.agents.keys()), self.current_task)
            self.workflow_phase = "coordinating"

            async for chunk in self._coordinate_agents_with_timeout(
                conversation_context
            ):
                yield chunk

        elif self.workflow_phase == "presenting":
            # Handle follow-up question with full conversation context
            async for chunk in self._handle_followup(
                user_message, conversation_context
            ):
                yield chunk
        else:
            # Already coordinating - provide status update
            log_stream_chunk(
                "orchestrator", "content", "🔄 Coordinating agents, please wait..."
            )
            yield StreamChunk(
                type="content", content="🔄 Coordinating agents, please wait..."
            )
            # Note: In production, you might want to queue follow-up questions

    async def chat_simple(self, user_message: str) -> AsyncGenerator[StreamChunk, None]:
        """
        Backwards compatible simple chat interface.

        Args:
            user_message: Simple string message from user

        Yields:
            StreamChunk: Streaming response chunks
        """
        messages = [{"role": "user", "content": user_message}]
        async for chunk in self.chat(messages):
            yield chunk

    def _build_conversation_context(
        self, messages: List[Dict[str, Any]]
    ) -> Dict[str, Any]:
        """Build conversation context from message list."""
        conversation_history = []
        current_message = None

        # Process messages to extract conversation history and current message
        for message in messages:
            role = message.get("role")
            content = message.get("content", "")

            if role == "user":
                current_message = content
                # Add to history (excluding the current message)
                if len(conversation_history) > 0 or len(messages) > 1:
                    conversation_history.append(message.copy())
            elif role == "assistant":
                conversation_history.append(message.copy())
            elif role == "system":
                # System messages are typically not part of conversation history
                pass

        # Remove the last user message from history since that's the current message
        if conversation_history and conversation_history[-1].get("role") == "user":
            conversation_history.pop()

        return {
            "current_message": current_message,
            "conversation_history": conversation_history,
            "full_messages": messages,
        }

    def save_coordination_logs(self):
        """Public method to save coordination logs after final presentation is complete."""
        # End the coordination session
        self.coordination_tracker._end_session()
        
        # Save coordination logs using the coordination tracker
        log_session_dir = get_log_session_dir()
        if log_session_dir:
            self.coordination_tracker.save_coordination_logs(log_session_dir)

    async def _coordinate_agents_with_timeout(
        self, conversation_context: Optional[Dict[str, Any]] = None
    ) -> AsyncGenerator[StreamChunk, None]:
        """Execute coordination with orchestrator-level timeout protection."""
        self.coordination_start_time = time.time()
        self.total_tokens = 0
        self.is_orchestrator_timeout = False
        self.timeout_reason = None

        log_orchestrator_activity(
            self.orchestrator_id,
            "Starting coordination with timeout",
            {
                "timeout_seconds": self.config.timeout_config.orchestrator_timeout_seconds,
                "agents": list(self.agents.keys()),
            },
        )

        # Track active coordination state for cleanup
        self._active_streams = {}
        self._active_tasks = {}

        timeout_seconds = self.config.timeout_config.orchestrator_timeout_seconds

        try:
            # Use asyncio.timeout for timeout protection
            async with asyncio.timeout(timeout_seconds):
                async for chunk in self._coordinate_agents(conversation_context):
                    # Track tokens if this is a content chunk
                    if hasattr(chunk, "content") and chunk.content:
                        self.total_tokens += len(
                            chunk.content.split()
                        )  # Rough token estimation

                    yield chunk

        except asyncio.TimeoutError:
            self.is_orchestrator_timeout = True
            elapsed = time.time() - self.coordination_start_time
            self.timeout_reason = (
                f"Time limit exceeded ({elapsed:.1f}s/{timeout_seconds}s)"
            )
            # Track timeout for all agents that were still working
            for agent_id in self.agent_states.keys():
                if not self.agent_states[agent_id].has_voted:
                    self.coordination_tracker.track_agent_action(agent_id, ActionType.TIMEOUT, self.timeout_reason)

            # Force cleanup of any active agent streams and tasks
            await self._cleanup_active_coordination()

        # Handle timeout by jumping to final presentation
        if self.is_orchestrator_timeout:
            async for chunk in self._handle_orchestrator_timeout():
                yield chunk

    async def _coordinate_agents(
        self, conversation_context: Optional[Dict[str, Any]] = None
    ) -> AsyncGenerator[StreamChunk, None]:
        """Execute unified MassGen coordination workflow with real-time streaming."""
        log_coordination_step(
            "Starting multi-agent coordination",
            {
                "agents": list(self.agents.keys()),
                "has_context": conversation_context is not None,
            },
        )

        log_stream_chunk(
            "orchestrator",
            "content",
            "🚀 Starting multi-agent coordination...\n\n",
            self.orchestrator_id,
        )
<<<<<<< HEAD
        log_stream_chunk("orchestrator", "content", "🚀 Starting multi-agent coordination...\n\n", self.orchestrator_id)
=======
>>>>>>> 8d58a5f4
        yield StreamChunk(
            type="content",
            content="🚀 Starting multi-agent coordination...\n\n",
            source=self.orchestrator_id,
        )

        votes = {}  # Track votes: voter_id -> {"agent_id": voted_for, "reason": reason}

        # Initialize all agents with has_voted = False and set restart flags
        for agent_id in self.agents.keys():
            self.agent_states[agent_id].has_voted = False
            self.agent_states[agent_id].restart_pending = True

        log_stream_chunk(
            "orchestrator",
            "content",
            "## 📋 Agents Coordinating\n",
            self.orchestrator_id,
        )
        yield StreamChunk(
            type="content",
            content="## 📋 Agents Coordinating\n",
            source=self.orchestrator_id,
        )

        # Start streaming coordination with real-time agent output
        async for chunk in self._stream_coordination_with_agents(
            votes, conversation_context
        ):
            yield chunk

        # Determine final agent based on votes
        current_answers = {
            aid: state.answer
            for aid, state in self.agent_states.items()
            if state.answer
        }
        self._selected_agent = self._determine_final_agent_from_votes(
            votes, current_answers
        )

        log_coordination_step(
            "Final agent selected",
            {"selected_agent": self._selected_agent, "votes": votes},
        )
        
        # Present final answer
        async for chunk in self._present_final_answer():
            yield chunk

    async def _stream_coordination_with_agents(
        self,
        votes: Dict[str, Dict],
        conversation_context: Optional[Dict[str, Any]] = None,
    ) -> AsyncGenerator[StreamChunk, None]:
        """
        Coordinate agents with real-time streaming of their outputs.

        Processes agent stream signals:
        - "content": Streams real-time agent output to user
        - "result": Records votes/answers, triggers restart_pending for other agents
        - "error": Displays error and closes agent stream (self-terminating)
        - "done": Closes agent stream gracefully

        Restart Mechanism:
        When any agent provides new_answer, all other agents get restart_pending=True
        and gracefully terminate their current work before restarting.
        """
        active_streams = {}
        active_tasks = {}  # Track active tasks to prevent duplicate task creation

        # Store references for timeout cleanup
        self._active_streams = active_streams
        self._active_tasks = active_tasks

        # Stream agent outputs in real-time until all have voted
        while not all(state.has_voted for state in self.agent_states.values()):
            # Start new coordination iteration
            self.coordination_tracker.start_new_iteration()
            
            # Check for orchestrator timeout - stop spawning new agents
            if self.is_orchestrator_timeout:
                break
            # Start any agents that aren't running and haven't voted yet
            current_answers = {
                aid: state.answer
                for aid, state in self.agent_states.items()
                if state.answer
            }
            for agent_id in self.agents.keys():
                if (
                    agent_id not in active_streams
                    and not self.agent_states[agent_id].has_voted
                    and not self.agent_states[agent_id].is_killed
                ):
                    active_streams[agent_id] = self._stream_agent_execution(
                        agent_id,
                        self.current_task,
                        current_answers,
                        conversation_context,
                    )

            if not active_streams:
                break

            # Create tasks only for streams that don't already have active tasks
            for agent_id, stream in active_streams.items():
                if agent_id not in active_tasks:
                    active_tasks[agent_id] = asyncio.create_task(
                        self._get_next_chunk(stream)
                    )

            if not active_tasks:
                break

            done, _ = await asyncio.wait(
                active_tasks.values(), return_when=asyncio.FIRST_COMPLETED
            )

            # Collect results from completed agents
            reset_signal = False
            voted_agents = {}
            answered_agents = {}
            completed_agent_ids = set()  # Track all agents whose tasks completed, i.e., done, error, result.

            # Process completed stream chunks
            for task in done:
                agent_id = next(aid for aid, t in active_tasks.items() if t is task)
                # Remove completed task from active_tasks
                del active_tasks[agent_id]

                try:
                    chunk_type, chunk_data = await task

                    if chunk_type == "content":
                        # Stream agent content in real-time with source info
                        log_stream_chunk(
                            "orchestrator", "content", chunk_data, agent_id
                        )
                        yield StreamChunk(
                            type="content", content=chunk_data, source=agent_id
                        )

                    elif chunk_type == "reasoning":
                        # Stream reasoning content with proper attribution
                        log_stream_chunk(
                            "orchestrator", "reasoning", chunk_data, agent_id
                        )
                        yield chunk_data  # chunk_data is already a StreamChunk with source

                    elif chunk_type == "result":
                        # Agent completed with result
                        result_type, result_data = chunk_data
<<<<<<< HEAD
                        # Result ends the agent's current stream
                        completed_agent_ids.add(agent_id)
                        log_stream_chunk("orchestrator", f"result.{result_type}", result_data, agent_id)
=======
                        log_stream_chunk(
                            "orchestrator",
                            f"result.{result_type}",
                            result_data,
                            agent_id,
                        )
>>>>>>> 8d58a5f4

                        # Emit agent completion status immediately upon result
                        yield StreamChunk(
                            type="agent_status",
                            source=agent_id,
                            status="completed",
                            content="",
                        )
                        await self._close_agent_stream(agent_id, active_streams)

                        if result_type == "answer":
                            # Agent provided an answer (initial or improved)
                            agent = self.agents.get(agent_id)
                            # Get the context that was sent to this agent
                            agent_context = self.agent_states[agent_id].last_context if agent_id in self.agent_states else None
                            # Save snapshot (of workspace and answer) when agent provides new answer
<<<<<<< HEAD
                            answer_timestamp = await self._save_agent_snapshot(agent_id, answer_content=result_data, context_data=agent_context)
=======
                            await self._save_agent_snapshot(
                                agent_id, answer_content=result_data
                            )
>>>>>>> 8d58a5f4
                            if agent and agent.backend.filesystem_manager:
                                agent.backend.filesystem_manager.log_current_state(
                                    "after providing answer"
                                )
                            # Always record answers, even from restarting agents (orchestrator accepts them)

                            answered_agents[agent_id] = result_data
                            # Pass timestamp to coordination_tracker for mapping
                            self.coordination_tracker.add_agent_answer(agent_id, result_data, snapshot_timestamp=answer_timestamp)
                            reset_signal = True
<<<<<<< HEAD
                            
                            # Track new answer event
                            log_stream_chunk("orchestrator", "content", "✅ Answer provided\n", agent_id)
=======
                            log_stream_chunk(
                                "orchestrator",
                                "content",
                                "✅ Answer provided\n",
                                agent_id,
                            )
>>>>>>> 8d58a5f4
                            yield StreamChunk(
                                type="content",
                                content=f"✅ Answer provided\n",
                                source=agent_id,
                            )

                        elif result_type == "vote":
                            # Agent voted for existing answer
                            # Ignore votes from agents with restart pending (votes are about current state)
                            if self._check_restart_pending(agent_id):
                                voted_for = result_data.get("agent_id", "<unknown>")
                                reason = result_data.get("reason", "No reason provided")
<<<<<<< HEAD
                                # Track the ignored vote action
                                self.coordination_tracker.track_agent_action(agent_id, ActionType.VOTE_IGNORED, 
                                    f"Voted for {voted_for} but ignored due to restart")
                                # Save in coordination tracker that we waste a vote due to restart
                                log_stream_chunk("orchestrator", "content", f"🔄 Vote for [{voted_for}] ignored (reason: {reason}) - restarting due to new answers", agent_id)
=======
                                log_stream_chunk(
                                    "orchestrator",
                                    "content",
                                    f"🔄 Vote for [{voted_for}] ignored (reason: {reason}) - restarting due to new answers",
                                    agent_id,
                                )
>>>>>>> 8d58a5f4
                                yield StreamChunk(
                                    type="content",
                                    content=f"🔄 Vote for [{voted_for}] ignored (reason: {reason}) - restarting due to new answers",
                                    source=agent_id,
                                )
                                # yield StreamChunk(type="content", content="🔄 Vote ignored - restarting due to new answers", source=agent_id)
                            else:
                                # Save vote snapshot
                                vote_timestamp = await self._save_agent_vote(agent_id, result_data)
                                # Log workspaces for current agent
                                agent = self.agents.get(agent_id)
                                if agent and agent.backend.filesystem_manager:
                                    self.agents.get(
                                        agent_id
                                    ).backend.filesystem_manager.log_current_state(
                                        "after voting"
                                    )
                                voted_agents[agent_id] = result_data
<<<<<<< HEAD
                                # Pass timestamp to coordination_tracker for mapping
                                self.coordination_tracker.add_agent_vote(agent_id, result_data, snapshot_timestamp=vote_timestamp)
                                
                                # Track new vote event
                                voted_for = result_data.get("agent_id", "<unknown>")
                                reason = result_data.get("reason", "No reason provided")
                                log_stream_chunk("orchestrator", "content", f"✅ Vote recorded for [{result_data['agent_id']}]", agent_id)
=======
                                log_stream_chunk(
                                    "orchestrator",
                                    "content",
                                    f"✅ Vote recorded for [{result_data['agent_id']}]",
                                    agent_id,
                                )
>>>>>>> 8d58a5f4
                                yield StreamChunk(
                                    type="content",
                                    content=f"✅ Vote recorded for [{result_data['agent_id']}]",
                                    source=agent_id,
                                )

                    elif chunk_type == "error":
                        # Agent error
                        self.coordination_tracker.track_agent_action(agent_id, ActionType.ERROR, chunk_data)
                        # Error ends the agent's current stream
                        completed_agent_ids.add(agent_id)
                        log_stream_chunk("orchestrator", "error", chunk_data, agent_id)
                        yield StreamChunk(
                            type="content", content=f"❌ {chunk_data}", source=agent_id
                        )
<<<<<<< HEAD
                        log_stream_chunk("orchestrator", "agent_status", "completed", agent_id)
=======
                        # Emit agent completion status for errors too
                        log_stream_chunk(
                            "orchestrator", "agent_status", "completed", agent_id
                        )
>>>>>>> 8d58a5f4
                        yield StreamChunk(
                            type="agent_status",
                            source=agent_id,
                            status="completed",
                            content="",
                        )
                        await self._close_agent_stream(agent_id, active_streams)

                    elif chunk_type == "debug":
                        # Debug information - forward as StreamChunk for logging
                        log_stream_chunk("orchestrator", "debug", chunk_data, agent_id)
                        yield StreamChunk(
                            type="debug", content=chunk_data, source=agent_id
                        )

                    elif chunk_type == "mcp_status":
                        # MCP status messages - forward with proper formatting
                        mcp_message = f"🔧 MCP: {chunk_data}"
                        log_stream_chunk(
                            "orchestrator", "mcp_status", chunk_data, agent_id
                        )
                        yield StreamChunk(
                            type="content", content=mcp_message, source=agent_id
                        )

                    elif chunk_type == "done":
                        # Stream completed - emit completion status for frontend
                        completed_agent_ids.add(agent_id)
                        log_stream_chunk("orchestrator", "done", None, agent_id)
                        yield StreamChunk(
                            type="agent_status",
                            source=agent_id,
                            status="completed",
                            content="",
                        )
                        await self._close_agent_stream(agent_id, active_streams)

                except Exception as e:
<<<<<<< HEAD
                    self.coordination_tracker.track_agent_action(agent_id, ActionType.ERROR, f"Stream error - {e}")
                    completed_agent_ids.add(agent_id)
                    log_stream_chunk("orchestrator", "error", f"❌ Stream error - {e}", agent_id)
=======
                    log_stream_chunk(
                        "orchestrator", "error", f"❌ Stream error - {e}", agent_id
                    )
>>>>>>> 8d58a5f4
                    yield StreamChunk(
                        type="content",
                        content=f"❌ Stream error - {e}",
                        source=agent_id,
                    )
                    await self._close_agent_stream(agent_id, active_streams)

            # Apply all state changes atomically after processing all results
            if reset_signal:
                # Reset all agents' has_voted to False (any new answer invalidates all votes)
                for state in self.agent_states.values():
                    state.has_voted = False
                votes.clear()
                restart_triggered_id = agent_id  # Last agent to provide new answer

                for agent_id in self.agent_states.keys():
                    self.agent_states[agent_id].restart_pending = True

                # Track restart signals
                self.coordination_tracker.track_restart_signal(restart_triggered_id, list(self.agent_states.keys()))
                # Note that the agent that sent the restart signal had its stream end so we should mark as completed. NOTE the below breaks it.
                self.coordination_tracker.complete_agent_restart(restart_triggered_id)
            # Set has_voted = True for agents that voted (only if no reset signal)
            else:
                for agent_id, vote_data in voted_agents.items():
                    self.agent_states[agent_id].has_voted = True
                    votes[agent_id] = vote_data

            # Update answers for agents that provided them
            for agent_id, answer in answered_agents.items():
                self.agent_states[agent_id].answer = answer

            # Update status based on what actions agents took
            for agent_id in completed_agent_ids:
                if agent_id in answered_agents:
                    self.coordination_tracker.change_status(agent_id, AgentStatus.ANSWERED)
                elif agent_id in voted_agents:
                    self.coordination_tracker.change_status(agent_id, AgentStatus.VOTED)
                # Errors and timeouts are already tracked via track_agent_action

        # Cancel any remaining tasks and close streams, as all agents have voted (no more new answers)
        for agent_id, task in active_tasks.items():
            if not task.done():
                self.coordination_tracker.track_agent_action(agent_id, ActionType.CANCELLED, "All agents voted - coordination complete")
            task.cancel()
        for agent_id in list(active_streams.keys()):
            await self._close_agent_stream(agent_id, active_streams)

    async def _copy_all_snapshots_to_temp_workspace(
        self, agent_id: str
    ) -> Optional[str]:
        """Copy all agents' latest workspace snapshots to a temporary workspace for context sharing.

        TODO (v0.0.14 Context Sharing Enhancement - See docs/dev_notes/v0.0.14-context.md):
        - Validate agent permissions before restoring snapshots
        - Check if agent has read access to other agents' workspaces
        - Implement fine-grained control over which snapshots can be accessed
        - Add audit logging for snapshot access attempts

        Args:
            agent_id: ID of the Claude Code agent receiving the context

        Returns:
            Path to the agent's workspace directory if successful, None otherwise
        """
        agent = self.agents.get(agent_id)
        if not agent:
            return None

        # Check if agent has filesystem support
        if not agent.backend.filesystem_manager:
            return None

        # Create anonymous mapping for agent IDs (same logic as in message_templates.py)
        # This ensures consistency with the anonymous IDs shown to agents
        agent_mapping = {}
        sorted_agent_ids = sorted(self.agents.keys())
        for i, real_agent_id in enumerate(sorted_agent_ids, 1):
            agent_mapping[real_agent_id] = f"agent{i}"

        # Collect snapshots from snapshot_storage directory
        all_snapshots = {}
        if self._snapshot_storage:
            snapshot_base = Path(self._snapshot_storage)
            for source_agent_id in self.agents.keys():
                source_snapshot = snapshot_base / source_agent_id
                if source_snapshot.exists() and source_snapshot.is_dir():
                    all_snapshots[source_agent_id] = source_snapshot

        # Use the filesystem manager to copy snapshots to temp workspace
        workspace_path = (
            await agent.backend.filesystem_manager.copy_snapshots_to_temp_workspace(
                all_snapshots, agent_mapping
            )
        )
        return str(workspace_path) if workspace_path else None
<<<<<<< HEAD
    
    async def _save_agent_snapshot(self, agent_id: str, answer_content: str = None, is_final: bool = False, context_data: Any = None) -> None:
=======

    async def _save_agent_snapshot(
        self, agent_id: str, answer_content: str = None, is_final: bool = False
    ) -> None:
>>>>>>> 8d58a5f4
        """
        Save a snapshot of an agent's working directory and answer with the same timestamp.

        Creates a timestamped directory structure:
        - agent_id/timestamp/workspace/ - Contains the workspace files
        - agent_id/timestamp/answer.txt - Contains the answer text
<<<<<<< HEAD
        - agent_id/timestamp/context.txt - Contains the context used (if provided)
        
=======

>>>>>>> 8d58a5f4
        Args:
            agent_id: ID of the agent
            answer_content: The answer content to save (if provided)
            is_final: If True, save as final snapshot for presentation
            context_data: The context data to save (conversation, answers, etc.)
        """
        from datetime import datetime

        logger.info(
            f"[Orchestrator._save_agent_snapshot] Called for agent_id={agent_id}, has_answer={bool(answer_content)}, is_final={is_final}"
        )

        agent = self.agents.get(agent_id)
        if not agent:
            logger.warning(
                f"[Orchestrator._save_agent_snapshot] Agent {agent_id} not found in agents dict"
            )
            return

        # Generate single timestamp for both answer and workspace
        timestamp = datetime.now().strftime("%Y%m%d_%H%M%S_%f")

        # Save answer if provided
        if answer_content:
            try:
                log_session_dir = get_log_session_dir()
                if log_session_dir:
                    if is_final:
                        # For final, save to final directory
                        timestamped_dir = log_session_dir / "final" / agent_id
                    else:
                        # For regular snapshots, create timestamped directory
                        timestamped_dir = log_session_dir / agent_id / timestamp
                    timestamped_dir.mkdir(parents=True, exist_ok=True)
                    answer_file = timestamped_dir / "answer.txt"

                    # Write the answer content
                    answer_file.write_text(answer_content)
<<<<<<< HEAD
                    logger.info(f"[Orchestrator._save_agent_snapshot] Saved answer to {answer_file}")
                    
                    # Save context if provided
                    if context_data:
                        try:
                            import json
                            context_file = timestamped_dir / "context.txt"
                            
                            # Handle different types of context data
                            if isinstance(context_data, dict):
                                # Pretty print dict/JSON data
                                context_file.write_text(json.dumps(context_data, indent=2, default=str))
                            else:
                                # Save as string
                                context_file.write_text(str(context_data))
                            
                            logger.info(f"[Orchestrator._save_agent_snapshot] Saved context to {context_file}")
                        except Exception as ce:
                            logger.warning(f"[Orchestrator._save_agent_snapshot] Failed to save context for {agent_id}: {ce}")
                            
=======
                    logger.info(
                        f"[Orchestrator._save_agent_snapshot] Saved answer to {answer_file}"
                    )
>>>>>>> 8d58a5f4
            except Exception as e:
                logger.warning(
                    f"[Orchestrator._save_agent_snapshot] Failed to save answer for {agent_id}: {e}"
                )

        # Save workspace snapshot with the same timestamp
        if agent.backend.filesystem_manager:
            logger.info(
                f"[Orchestrator._save_agent_snapshot] Agent {agent_id} has filesystem_manager, calling save_snapshot with timestamp={timestamp if not is_final else None}"
            )
            await agent.backend.filesystem_manager.save_snapshot(
                timestamp=timestamp if not is_final else None, is_final=is_final
            )
        else:
<<<<<<< HEAD
            logger.info(f"[Orchestrator._save_agent_snapshot] Agent {agent_id} does not have filesystem_manager")
        
        # Return the timestamp for tracking
        return timestamp if not is_final else "final"
    
    async def _save_agent_vote(self, agent_id: str, vote_data: Dict[str, Any]) -> str:
        """
        TODO: I believe this can just be merged into _save_agent_snapshot() now, since we also might want to save the current workspace?

        Save an agent's vote with timestamp.
        
        Creates a timestamped directory structure:
        - agent_id/timestamp/vote.json - Contains the vote data
        
        Args:
            agent_id: ID of the agent
            vote_data: The vote data to save (voted_for, reason, etc.)
            
        Returns:
            The timestamp used for this snapshot
        """
        from datetime import datetime
        import json
        import time
        
        logger.info(f"[Orchestrator._save_agent_vote] Called for agent_id={agent_id}, vote_data={vote_data}")
        
        # Generate timestamp
        timestamp = datetime.now().strftime("%Y%m%d_%H%M%S_%f")
        
        log_session_dir = get_log_session_dir()
        logger.info(f"[Orchestrator._save_agent_vote] log_session_dir = {log_session_dir}")
        
        if log_session_dir:
            try:
                # Create timestamped directory for vote
                timestamped_dir = log_session_dir / agent_id / timestamp
                timestamped_dir.mkdir(parents=True, exist_ok=True)
                vote_file = timestamped_dir / "vote.json"
                
                # Get current state for context
                current_answers = {
                    aid: state.answer 
                    for aid, state in self.agent_states.items() 
                    if state.answer
                }
                
                # Create anonymous agent mapping
                agent_mapping = {}
                for i, real_id in enumerate(sorted(self.agents.keys()), 1):
                    agent_mapping[f"agent{i}"] = real_id
                
                # Build comprehensive vote data
                comprehensive_vote_data = {
                    "voter_id": agent_id,
                    "voter_anon_id": next((anon for anon, real in agent_mapping.items() if real == agent_id), agent_id),
                    "voted_for": vote_data.get("agent_id", "unknown"),
                    "voted_for_anon": next((anon for anon, real in agent_mapping.items() if real == vote_data.get("agent_id")), "unknown"),
                    "reason": vote_data.get("reason", ""),
                    "timestamp": timestamp,
                    "unix_timestamp": time.time(),
                    "iteration": self.coordination_tracker.current_iteration if self.coordination_tracker else None,
                    "round": self.coordination_tracker.get_max_round() if self.coordination_tracker else None,
                    "available_options": list(current_answers.keys()),
                    "available_options_anon": [next((anon for anon, real in agent_mapping.items() if real == aid), aid) for aid in sorted(current_answers.keys())],
                    "agent_mapping": agent_mapping,
                    "vote_context": {
                        "total_agents": len(self.agents),
                        "agents_with_answers": len(current_answers),
                        "current_task": self.current_task
                    }
                }
                
                # Write the comprehensive vote data
                with open(vote_file, 'w', encoding='utf-8') as f:
                    json.dump(comprehensive_vote_data, f, indent=2)
                logger.info(f"[Orchestrator._save_agent_vote] Saved comprehensive vote to {vote_file}")
                
                # Save the context that was sent to this agent
                if agent_id in self.agent_states and self.agent_states[agent_id].last_context:
                    try:
                        context_file = timestamped_dir / "context.txt"
                        context_data = self.agent_states[agent_id].last_context
                        
                        # Pretty print the context
                        if isinstance(context_data, dict):
                            context_file.write_text(json.dumps(context_data, indent=2, default=str))
                        else:
                            context_file.write_text(str(context_data))
                        
                        logger.info(f"[Orchestrator._save_agent_vote] Saved context to {context_file}")
                    except Exception as ce:
                        logger.warning(f"[Orchestrator._save_agent_vote] Failed to save context for {agent_id}: {ce}")
            except Exception as e:
                import traceback
                logger.error(f"[Orchestrator._save_agent_vote] Failed to save vote for {agent_id}: {e}")
                logger.error(f"[Orchestrator._save_agent_vote] Traceback: {traceback.format_exc()}")
        else:
            logger.warning(f"[Orchestrator._save_agent_vote] log_session_dir is None, skipping vote save")
        
        return timestamp
    
=======
            logger.info(
                f"[Orchestrator._save_agent_snapshot] Agent {agent_id} does not have filesystem_manager"
            )

>>>>>>> 8d58a5f4
    async def _close_agent_stream(
        self, agent_id: str, active_streams: Dict[str, AsyncGenerator]
    ) -> None:
        """Close and remove an agent stream safely."""
        if agent_id in active_streams:
            try:
                await active_streams[agent_id].aclose()
            except:
                pass  # Ignore cleanup errors
            del active_streams[agent_id]

    def _check_restart_pending(self, agent_id: str) -> bool:
        """Check if agent should restart and yield restart message if needed. This will always be called when exiting out of _stream_agent_execution()."""
        restart_pending = self.agent_states[agent_id].restart_pending
        return restart_pending

    def _normalize_workspace_paths_in_answers(
        self, answers: Dict[str, str], viewing_agent_id: Optional[str] = None
    ) -> Dict[str, str]:
        """Normalize absolute workspace paths in agent answers to accessible temporary workspace paths.

        This addresses the issue where agents working in separate workspace directories
        reference the same logical files using different absolute paths, causing them
        to think they're working on different tasks when voting.

        Converts workspace paths to temporary workspace paths where the viewing agent can actually
        access other agents' files for verification during context sharing.

        TODO: Replace with Docker volume mounts to ensure consistent paths across agents.

        Args:
            answers: Dict mapping agent_id to their answer content
            viewing_agent_id: The agent who will be reading these answers.
                            If None, normalizes to generic "workspace/" prefix.

        Returns:
            Dict with same keys but normalized answer content with accessible paths
        """
        normalized_answers = {}

        # Get viewing agent's temporary workspace path for context sharing (full absolute path)
        temp_workspace_base = None
        if viewing_agent_id:
            viewing_agent = self.agents.get(viewing_agent_id)
            if viewing_agent and viewing_agent.backend.filesystem_manager:
                temp_workspace_base = str(
                    viewing_agent.backend.filesystem_manager.agent_temporary_workspace
                )
        # Create anonymous agent mapping for consistent directory names
        agent_mapping = {}
        sorted_agent_ids = sorted(self.agents.keys())
        for i, real_agent_id in enumerate(sorted_agent_ids, 1):
            agent_mapping[real_agent_id] = f"agent{i}"

        for agent_id, answer in answers.items():
            normalized_answer = answer

            # Replace all workspace paths found in the answer with accessible paths
            for other_agent_id, other_agent in self.agents.items():
                if not other_agent.backend.filesystem_manager:
                    continue

                anon_agent_id = agent_mapping.get(
                    other_agent_id, f"agent_{other_agent_id}"
                )
                replace_path = (
                    os.path.join(temp_workspace_base, anon_agent_id)
                    if temp_workspace_base
                    else anon_agent_id
                )
                other_workspace = str(
                    other_agent.backend.filesystem_manager.get_current_workspace()
                )
                logger.debug(
                    f"[Orchestrator._normalize_workspace_paths_in_answers] Replacing {other_workspace} in answer from {agent_id} with path {replace_path}. original answer: {normalized_answer}"
                )
                normalized_answer = normalized_answer.replace(
                    other_workspace, replace_path
                )
                logger.debug(
                    f"[Orchestrator._normalize_workspace_paths_in_answers] Intermediate normalized answer: {normalized_answer}"
                )

            normalized_answers[agent_id] = normalized_answer

        return normalized_answers

    def _normalize_workspace_paths_for_comparison(
        self, content: str, replacement_path: str = "/workspace"
    ) -> str:
        """
        Normalize all workspace paths in content to a canonical form for equality comparison.

        Unlike _normalize_workspace_paths_in_answers which normalizes paths for specific agents,
        this method normalizes ALL workspace paths to a neutral canonical form (like '/workspace')
        so that content can be compared for equality regardless of which agent workspace it came from.

        Args:
            content: Content that may contain workspace paths

        Returns:
            Content with all workspace paths normalized to canonical form
        """
        normalized_content = content

        # Replace all agent workspace paths with canonical '/workspace/'
        for agent_id, agent in self.agents.items():
            if not agent.backend.filesystem_manager:
                continue

            # Get this agent's workspace path
            workspace_path = str(
                agent.backend.filesystem_manager.get_current_workspace()
            )
            normalized_content = normalized_content.replace(
                workspace_path, replacement_path
            )

        return normalized_content

    async def _cleanup_active_coordination(self) -> None:
        """Force cleanup of active coordination streams and tasks on timeout."""
        # Cancel and cleanup active tasks
        if hasattr(self, "_active_tasks") and self._active_tasks:
            for agent_id, task in self._active_tasks.items():
                if not task.done():
                    # Only track if not already tracked by timeout above
                    if not self.is_orchestrator_timeout:
                        self.coordination_tracker.track_agent_action(agent_id, ActionType.CANCELLED, "Coordination cleanup")
                    task.cancel()
                    try:
                        await task
                    except (asyncio.CancelledError, Exception):
                        pass  # Ignore cleanup errors
            self._active_tasks.clear()

        # Close active streams
        if hasattr(self, "_active_streams") and self._active_streams:
            for agent_id in list(self._active_streams.keys()):
                await self._close_agent_stream(agent_id, self._active_streams)

    # TODO (v0.0.14 Context Sharing Enhancement - See docs/dev_notes/v0.0.14-context.md):
    # Add the following permission validation methods:
    # async def validate_agent_access(self, agent_id: str, resource_path: str, access_type: str) -> bool:
    #     """Check if agent has required permission for resource.
    #
    #     Args:
    #         agent_id: ID of the agent requesting access
    #         resource_path: Path to the resource being accessed
    #         access_type: Type of access (read, write, read-write, execute)
    #
    #     Returns:
    #         bool: True if access is allowed, False otherwise
    #     """
    #     # Implementation will check against PermissionManager
    #     pass

    def _create_tool_error_messages(
        self,
        agent: "ChatAgent",
        tool_calls: List[Dict[str, Any]],
        primary_error_msg: str,
        secondary_error_msg: str = None,
    ) -> List[Dict[str, Any]]:
        """
        Create tool error messages for all tool calls in a response.

        Args:
            agent: The ChatAgent instance for backend access
            tool_calls: List of tool calls that need error responses
            primary_error_msg: Error message for the first tool call
            secondary_error_msg: Error message for additional tool calls (defaults to primary_error_msg)

        Returns:
            List of tool result messages that can be sent back to the agent
        """
        if not tool_calls:
            return []

        if secondary_error_msg is None:
            secondary_error_msg = primary_error_msg

        enforcement_msgs = []

        # Send primary error for the first tool call
        first_tool_call = tool_calls[0]
        error_result_msg = agent.backend.create_tool_result_message(
            first_tool_call, primary_error_msg
        )
        enforcement_msgs.append(error_result_msg)

        # Send secondary error messages for any additional tool calls (API requires response to ALL calls)
        for additional_tool_call in tool_calls[1:]:
            neutral_msg = agent.backend.create_tool_result_message(
                additional_tool_call, secondary_error_msg
            )
            enforcement_msgs.append(neutral_msg)

        return enforcement_msgs

    async def _stream_agent_execution(
        self,
        agent_id: str,
        task: str,
        answers: Dict[str, str],
        conversation_context: Optional[Dict[str, Any]] = None,
    ) -> AsyncGenerator[tuple, None]:
        """
        Stream agent execution with real-time content and final result.

        Yields:
            ("content", str): Real-time agent output (source attribution added by caller)
            ("result", (type, data)): Final result - ("vote", vote_data) or ("answer", content)
            ("error", str): Error message (self-terminating)
            ("done", None): Graceful completion signal

        Restart Behavior:
            If restart_pending is True, agent gracefully terminates with "done" signal.
            restart_pending is cleared at the beginning of execution.
        """
        agent = self.agents[agent_id]

        # Get backend name for logging
        backend_name = None
        if hasattr(agent, "backend") and hasattr(agent.backend, "get_provider_name"):
            backend_name = agent.backend.get_provider_name()

        log_orchestrator_activity(
            self.orchestrator_id,
            f"Starting agent execution: {agent_id}",
            {
                "agent_id": agent_id,
                "backend": backend_name,
                "task": task if task else None,  # Full task for debug logging
                "has_answers": bool(answers),
                "num_answers": len(answers) if answers else 0,
            },
        )
<<<<<<< HEAD
        
=======

        # Add periodic heartbeat logging for stuck agents
        logger.info(f"[Orchestrator] Agent {agent_id} starting execution loop...")

>>>>>>> 8d58a5f4
        # Initialize agent state
        self.agent_states[agent_id].is_killed = False
        self.agent_states[agent_id].timeout_reason = None

        # Clear restart pending flag at the beginning of agent execution
        if self.agent_states[agent_id].restart_pending:
            # Track restart_pending transition (True → False) - restart processed
            self.coordination_tracker.complete_agent_restart(agent_id)
        
        self.agent_states[agent_id].restart_pending = False

        # Copy all agents' snapshots to temp workspace for context sharing
        workspace_path = await self._copy_all_snapshots_to_temp_workspace(agent_id)

        # Log workspace state before agent starts
        if agent.backend.filesystem_manager:
            agent.backend.filesystem_manager.log_current_state("before execution")

        try:
            # Get agent's custom system message if available
            agent_system_message = agent.get_configurable_system_message()

            # Append filesystem system message, if applicable
            if agent.backend.filesystem_manager:
                main_workspace = str(
                    agent.backend.filesystem_manager.get_current_workspace()
                )
                temp_workspace = (
                    str(agent.backend.filesystem_manager.agent_temporary_workspace)
                    if agent.backend.filesystem_manager.agent_temporary_workspace
                    else None
                )
                filesystem_system_message = (
                    self.message_templates.filesystem_system_message(
                        main_workspace=main_workspace, temp_workspace=temp_workspace
                    )
                )
                agent_system_message = (
                    f"{agent_system_message}\n\n{filesystem_system_message}"
                    if agent_system_message
                    else filesystem_system_message
                )

            # Normalize workspace paths in agent answers for better comparison from this agent's perspective
            normalized_answers = (
                self._normalize_workspace_paths_in_answers(answers, agent_id)
                if answers
                else answers
            )

            # Log the normalized answers this agent will see
            if normalized_answers:
                logger.info(
                    f"[Orchestrator] Agent {agent_id} sees normalized answers: {normalized_answers}"
                )
            else:
                logger.info(f"[Orchestrator] Agent {agent_id} sees no existing answers")

            # Build conversation with context support
            if conversation_context and conversation_context.get(
                "conversation_history"
            ):
                # Use conversation context-aware building
                conversation = self.message_templates.build_conversation_with_context(
                    current_task=task,
                    conversation_history=conversation_context.get(
                        "conversation_history", []
                    ),
                    agent_summaries=normalized_answers,
                    valid_agent_ids=list(normalized_answers.keys())
                    if normalized_answers
                    else None,
                    base_system_message=agent_system_message,
                )
            else:
                # Fallback to standard conversation building
                conversation = self.message_templates.build_initial_conversation(
                    task=task,
                    agent_summaries=normalized_answers,
                    valid_agent_ids=list(normalized_answers.keys())
                    if normalized_answers
                    else None,
                    base_system_message=agent_system_message,
                )

<<<<<<< HEAD
            # Track all the context used for this agent execution
            self.coordination_tracker.track_agent_context(agent_id, answers, conversation.get("conversation_history", []), conversation)
            
            # Store the context in agent state for later use when saving snapshots
            self.agent_states[agent_id].last_context = conversation
            
=======
>>>>>>> 8d58a5f4
            # Log the messages being sent to the agent with backend info
            backend_name = None
            if hasattr(agent, "backend") and hasattr(
                agent.backend, "get_provider_name"
            ):
                backend_name = agent.backend.get_provider_name()

            log_orchestrator_agent_message(
                agent_id,
                "SEND",
                {
                    "system": conversation["system_message"],
                    "user": conversation["user_message"],
                },
                backend_name=backend_name,
            )

            # Clean startup without redundant messages

            # Build proper conversation messages with system + user messages
            max_attempts = 3
            conversation_messages = [
                {"role": "system", "content": conversation["system_message"]},
                {"role": "user", "content": conversation["user_message"]},
            ]
            enforcement_msg = self.message_templates.enforcement_message()

            # Update agent status to STREAMING
            self.coordination_tracker.change_status(agent_id, AgentStatus.STREAMING)

            for attempt in range(max_attempts):
                logger.info(
                    f"[Orchestrator] Agent {agent_id} attempt {attempt + 1}/{max_attempts}"
                )

                if self._check_restart_pending(agent_id):
                    logger.info(
                        f"[Orchestrator] Agent {agent_id} restarting due to restart_pending flag"
                    )
                    # yield ("content", "🔄 Gracefully restarting due to new answers from other agents")
                    yield (
                        "content",
                        f"🔁 [{agent_id}] gracefully restarting due to new answer detected\n",
                    )
                    yield ("done", None)
                    return

                # Stream agent response with workflow tools
                # TODO: Need to still log this redo enforcement msg in the context.txt, and this & others in the coordination tracker.
                if attempt == 0:
                    # First attempt: orchestrator provides initial conversation
                    # But we need the agent to have this in its history for subsequent calls
                    # First attempt: provide complete conversation and reset agent's history
                    chat_stream = agent.chat(
                        conversation_messages, self.workflow_tools, reset_chat=True
                    )
                else:
                    # Subsequent attempts: send enforcement message (set by error handling)

                    if isinstance(enforcement_msg, list):
                        # Tool message array
                        chat_stream = agent.chat(
                            enforcement_msg, self.workflow_tools, reset_chat=False
                        )
                    else:
                        # Single user message
                        enforcement_message = {
                            "role": "user",
                            "content": enforcement_msg,
                        }
                        chat_stream = agent.chat(
                            [enforcement_message], self.workflow_tools, reset_chat=False
                        )
                response_text = ""
                tool_calls = []
                workflow_tool_found = False

                logger.info(
                    f"[Orchestrator] Agent {agent_id} starting to stream chat response..."
                )

                async for chunk in chat_stream:
                    if chunk.type == "content":
                        response_text += chunk.content
                        # Stream agent content directly - source field handles attribution
                        yield ("content", chunk.content)
                        # Log received content
                        backend_name = None
                        if hasattr(agent, "backend") and hasattr(
                            agent.backend, "get_provider_name"
                        ):
                            backend_name = agent.backend.get_provider_name()
                        log_orchestrator_agent_message(
                            agent_id,
                            "RECV",
                            {"content": chunk.content},
                            backend_name=backend_name,
                        )
                    elif chunk.type in [
                        "reasoning",
                        "reasoning_done",
                        "reasoning_summary",
                        "reasoning_summary_done",
                    ]:
                        # Stream reasoning content as tuple format
                        reasoning_chunk = StreamChunk(
                            type=chunk.type,
                            content=chunk.content,
                            source=agent_id,
                            reasoning_delta=getattr(chunk, "reasoning_delta", None),
                            reasoning_text=getattr(chunk, "reasoning_text", None),
                            reasoning_summary_delta=getattr(
                                chunk, "reasoning_summary_delta", None
                            ),
                            reasoning_summary_text=getattr(
                                chunk, "reasoning_summary_text", None
                            ),
                            item_id=getattr(chunk, "item_id", None),
                            content_index=getattr(chunk, "content_index", None),
                            summary_index=getattr(chunk, "summary_index", None),
                        )
                        yield ("reasoning", reasoning_chunk)
                    elif chunk.type == "backend_status":
                        pass
                    elif chunk.type == "mcp_status":
                        # Forward MCP status messages with proper formatting
                        mcp_content = f"🔧 MCP: {chunk.content}"
                        yield ("content", mcp_content)
                    elif chunk.type == "debug":
                        # Forward debug chunks
                        yield ("debug", chunk.content)
                    elif chunk.type == "tool_calls":
                        # Use the correct tool_calls field
                        chunk_tool_calls = getattr(chunk, "tool_calls", []) or []
                        tool_calls.extend(chunk_tool_calls)
                        # Stream tool calls to show agent actions
                        # Get backend name for logging
                        backend_name = None
                        if hasattr(agent, "backend") and hasattr(
                            agent.backend, "get_provider_name"
                        ):
                            backend_name = agent.backend.get_provider_name()

                        for tool_call in chunk_tool_calls:
                            tool_name = agent.backend.extract_tool_name(tool_call)
                            tool_args = agent.backend.extract_tool_arguments(tool_call)

                            if tool_name == "new_answer":
                                content = tool_args.get("content", "")
                                yield ("content", f'💡 Providing answer: "{content}"')
                                log_tool_call(
                                    agent_id,
                                    "new_answer",
                                    {"content": content},
                                    None,
                                    backend_name,
                                )  # Full content for debug logging
                            elif tool_name == "vote":
                                agent_voted_for = tool_args.get("agent_id", "")
                                reason = tool_args.get("reason", "")
                                log_tool_call(
                                    agent_id,
                                    "vote",
                                    {"agent_id": agent_voted_for, "reason": reason},
                                    None,
                                    backend_name,
                                )  # Full reason for debug logging

                                # Convert anonymous agent ID to real agent ID for display
                                real_agent_id = agent_voted_for
                                if answers:  # Only do mapping if answers exist
                                    agent_mapping = {}
                                    for i, real_id in enumerate(
                                        sorted(answers.keys()), 1
                                    ):
                                        agent_mapping[f"agent{i}"] = real_id
                                    real_agent_id = agent_mapping.get(
                                        agent_voted_for, agent_voted_for
                                    )

                                yield (
                                    "content",
                                    f"🗳️ Voting for [{real_agent_id}] (options: {', '.join(sorted(answers.keys()))}) : {reason}",
                                )
                            else:
                                yield ("content", f"🔧 Using {tool_name}")
                                log_tool_call(
                                    agent_id, tool_name, tool_args, None, backend_name
                                )
                    elif chunk.type == "error":
                        # Stream error information to user interface
                        error_msg = (
                            getattr(chunk, "error", str(chunk.content))
                            if hasattr(chunk, "error")
                            else str(chunk.content)
                        )
                        yield ("content", f"❌ Error: {error_msg}\n")

                # Check for multiple vote calls before processing
                vote_calls = [
                    tc
                    for tc in tool_calls
                    if agent.backend.extract_tool_name(tc) == "vote"
                ]
                if len(vote_calls) > 1:
                    if attempt < max_attempts - 1:
                        if self._check_restart_pending(agent_id):
                            yield (
                                "content",
                                f"🔁 [{agent_id}] gracefully restarting due to new answer detected\n",
                            )
                            yield ("done", None)
                            return
                        error_msg = f"Multiple vote calls not allowed. Made {len(vote_calls)} calls but must make exactly 1. Call vote tool once with chosen agent."
                        yield ("content", f"❌ {error_msg}")

                        # Send tool error response for all tool calls
                        enforcement_msg = self._create_tool_error_messages(
                            agent,
                            tool_calls,
                            error_msg,
                            "Vote rejected due to multiple votes.",
                        )
                        continue  # Retry this attempt
                    else:
                        yield (
                            "error",
                            f"Agent made {len(vote_calls)} vote calls in single response after max attempts",
                        )
                        yield ("done", None)
                        return

                # Check for mixed new_answer and vote calls - violates binary decision framework
                new_answer_calls = [
                    tc
                    for tc in tool_calls
                    if agent.backend.extract_tool_name(tc) == "new_answer"
                ]
                if len(vote_calls) > 0 and len(new_answer_calls) > 0:
                    if attempt < max_attempts - 1:
                        if self._check_restart_pending(agent_id):
                            yield (
                                "content",
                                f"🔁 [{agent_id}] gracefully restarting due to new answer detected\n",
                            )
                            yield ("done", None)
                            return
                        error_msg = "Cannot use both 'vote' and 'new_answer' in same response. Choose one: vote for existing answer OR provide new answer."
                        yield ("content", f"❌ {error_msg}")

                        # Send tool error response for all tool calls that caused the violation
                        enforcement_msg = self._create_tool_error_messages(
                            agent, tool_calls, error_msg
                        )
                        continue  # Retry this attempt
                    else:
                        yield (
                            "error",
                            f"Agent used both vote and new_answer tools in single response after max attempts",
                        )
                        yield ("done", None)
                        return

                # Process all tool calls
                if tool_calls:
                    for tool_call in tool_calls:
                        tool_name = agent.backend.extract_tool_name(tool_call)
                        tool_args = agent.backend.extract_tool_arguments(tool_call)

                        if tool_name == "vote":
                            # Log which agents we are choosing from
                            logger.info(
                                f"[Orchestrator] Agent {agent_id} voting from options: {list(answers.keys()) if answers else 'No answers available'}"
                            )
                            # Check if agent should restart - votes invalid during restart
                            if self._check_restart_pending(agent_id):
                                yield (
                                    "content",
                                    f"🔄 [{agent_id}] Vote invalid - restarting due to new answers",
                                )
                                yield ("done", None)
                                return

                            workflow_tool_found = True
                            # Vote for existing answer (requires existing answers)
                            if not answers:
                                # Invalid - can't vote when no answers exist
                                if attempt < max_attempts - 1:
                                    if self._check_restart_pending(agent_id):
                                        yield (
                                            "content",
                                            f"🔁 [{agent_id}] gracefully restarting due to new answer detected\n",
                                        )
                                        yield ("done", None)
                                        return
                                    error_msg = "Cannot vote when no answers exist. Use new_answer tool."
                                    yield ("content", f"❌ {error_msg}")
                                    # Create proper tool error message for retry
                                    enforcement_msg = self._create_tool_error_messages(
                                        agent, [tool_call], error_msg
                                    )
                                    continue
                                else:
                                    yield (
                                        "error",
                                        "Cannot vote when no answers exist after max attempts",
                                    )
                                    yield ("done", None)
                                    return

                            voted_agent_anon = tool_args.get("agent_id")
                            reason = tool_args.get("reason", "")

                            # Convert anonymous agent ID back to real agent ID
                            agent_mapping = {}
                            for i, real_agent_id in enumerate(
                                sorted(answers.keys()), 1
                            ):
                                agent_mapping[f"agent{i}"] = real_agent_id

                            voted_agent = agent_mapping.get(
                                voted_agent_anon, voted_agent_anon
                            )

                            # Handle invalid agent_id
                            if voted_agent not in answers:
                                if attempt < max_attempts - 1:
                                    if self._check_restart_pending(agent_id):
                                        yield (
                                            "content",
                                            f"🔁 [{agent_id}] gracefully restarting due to new answer detected\n",
                                        )
                                        yield ("done", None)
                                        return
                                    # Create reverse mapping for error message
                                    reverse_mapping = {
                                        real_id: f"agent{i}"
                                        for i, real_id in enumerate(
                                            sorted(answers.keys()), 1
                                        )
                                    }
                                    valid_anon_agents = [
                                        reverse_mapping[real_id]
                                        for real_id in answers.keys()
                                    ]
                                    error_msg = f"Invalid agent_id '{voted_agent_anon}'. Valid agents: {', '.join(valid_anon_agents)}"
                                    # Send tool error result back to agent
                                    yield ("content", f"❌ {error_msg}")
                                    # Create proper tool error message for retry
                                    enforcement_msg = self._create_tool_error_messages(
                                        agent, [tool_call], error_msg
                                    )
                                    continue  # Retry with updated conversation
                                else:
                                    yield (
                                        "error",
                                        f"Invalid agent_id after {max_attempts} attempts",
                                    )
                                    yield ("done", None)
                                    return
                            # Record the vote locally (but orchestrator may still ignore it)
                            self.agent_states[agent_id].votes = {
                                "agent_id": voted_agent,
                                "reason": reason,
                            }

                            # Send tool result - orchestrator will decide if vote is accepted
                            # Vote submitted (result will be shown by orchestrator)
                            yield (
                                "result",
                                ("vote", {"agent_id": voted_agent, "reason": reason}),
                            )
                            yield ("done", None)
                            return

                        elif tool_name == "new_answer":
                            workflow_tool_found = True
                            # Agent provided new answer
                            content = tool_args.get("content", response_text.strip())

                            # Check for duplicate answer
                            # Normalize both new content and existing content to neutral paths for comparison
                            normalized_new_content = (
                                self._normalize_workspace_paths_for_comparison(content)
                            )

                            for existing_agent_id, existing_content in answers.items():
                                normalized_existing_content = (
                                    self._normalize_workspace_paths_for_comparison(
                                        existing_content
                                    )
                                )
                                if (
                                    normalized_new_content.strip()
                                    == normalized_existing_content.strip()
                                ):
                                    if attempt < max_attempts - 1:
                                        if self._check_restart_pending(agent_id):
                                            yield (
                                                "content",
                                                f"🔁 [{agent_id}] gracefully restarting due to new answer detected\n",
                                            )
                                            yield ("done", None)
                                            return
                                        error_msg = f"Answer already provided by {existing_agent_id}. Provide different answer or vote for existing one."
                                        yield ("content", f"❌ {error_msg}")
                                        # Create proper tool error message for retry
                                        enforcement_msg = (
                                            self._create_tool_error_messages(
                                                agent, [tool_call], error_msg
                                            )
                                        )
                                        continue
                                    else:
                                        yield (
                                            "error",
                                            f"Duplicate answer provided after {max_attempts} attempts",
                                        )
                                        yield ("done", None)
                                        return
                            # Send successful tool result back to agent
                            # Answer recorded (result will be shown by orchestrator)
                            yield ("result", ("answer", content))
                            yield ("done", None)
                            return
                        elif tool_name.startswith("mcp"):
                            pass
                        else:
                            # Non-workflow tools not yet implemented
                            yield (
                                "content",
                                f"🔧 used {tool_name} tool (not implemented)",
                            )

                # Case 3: Non-workflow response, need enforcement (only if no workflow tool was found)
                if not workflow_tool_found:
                    if self._check_restart_pending(agent_id):
                        yield (
                            "content",
                            f"🔁 [{agent_id}] gracefully restarting due to new answer detected\n",
                        )
                        yield ("done", None)
                        return
                    if attempt < max_attempts - 1:
                        yield ("content", f"🔄 needs to use workflow tools...\n")
                        # Reset to default enforcement message for this case
                        enforcement_msg = self.message_templates.enforcement_message()
                        continue  # Retry with updated conversation
                    else:
                        # Last attempt failed, agent did not provide proper workflow response
                        yield (
                            "error",
                            f"Agent failed to use workflow tools after {max_attempts} attempts",
                        )
                        yield ("done", None)
                        return

        except Exception as e:
            yield ("error", f"Agent execution failed: {str(e)}")
            yield ("done", None)

    async def _get_next_chunk(self, stream: AsyncGenerator[tuple, None]) -> tuple:
        """Get the next chunk from an agent stream."""
        try:
            return await stream.__anext__()
        except StopAsyncIteration:
            return ("done", None)
        except Exception as e:
            return ("error", str(e))

    async def _present_final_answer(self) -> AsyncGenerator[StreamChunk, None]:
        """Present the final coordinated answer.""" 
        log_stream_chunk("orchestrator", "content", "## 🎯 Final Coordinated Answer\n")
        yield StreamChunk(type="content", content="## 🎯 Final Coordinated Answer\n")

        # Select the best agent based on current state
        if not self._selected_agent:
            self._selected_agent = self._determine_final_agent_from_states()
            if self._selected_agent:
                log_stream_chunk(
                    "orchestrator",
                    "content",
                    f"🏆 Selected Agent: {self._selected_agent}\n",
                )
                yield StreamChunk(
                    type="content",
                    content=f"🏆 Selected Agent: {self._selected_agent}\n",
                )

        if (
            self._selected_agent
            and self._selected_agent in self.agent_states
            and self.agent_states[self._selected_agent].answer
        ):
            final_answer = self.agent_states[
                self._selected_agent
            ].answer  # NOTE: This is the raw answer from the winning agent, not the actual final answer.

            # Add to conversation history
            self.add_to_history("assistant", final_answer)

            log_stream_chunk(
                "orchestrator", "content", f"🏆 Selected Agent: {self._selected_agent}\n"
            )
            yield StreamChunk(
                type="content", content=f"🏆 Selected Agent: {self._selected_agent}\n"
            )
            log_stream_chunk("orchestrator", "content", final_answer)
            yield StreamChunk(type="content", content=final_answer)
            log_stream_chunk(
                "orchestrator",
                "content",
                f"\n\n---\n*Coordinated by {len(self.agents)} agents via MassGen framework*",
            )
            yield StreamChunk(
                type="content",
                content=f"\n\n---\n*Coordinated by {len(self.agents)} agents via MassGen framework*",
            )
        else:
            error_msg = "❌ Unable to provide coordinated answer - no successful agents"
            self.add_to_history("assistant", error_msg)
            log_stream_chunk("orchestrator", "error", error_msg)
            yield StreamChunk(type="content", content=error_msg)

        # Update workflow phase
        self.workflow_phase = "presenting"
        log_stream_chunk("orchestrator", "done", None)
        yield StreamChunk(type="done")

    async def _handle_orchestrator_timeout(self) -> AsyncGenerator[StreamChunk, None]:
        """Handle orchestrator timeout by jumping directly to get_final_presentation."""
        # Output orchestrator timeout message first
        log_stream_chunk(
            "orchestrator",
            "content",
            f"\n⚠️ **Orchestrator Timeout**: {self.timeout_reason}\n",
            self.orchestrator_id,
        )
        yield StreamChunk(
            type="content",
            content=f"\n⚠️ **Orchestrator Timeout**: {self.timeout_reason}\n",
            source=self.orchestrator_id,
        )

        # Count available answers
        available_answers = {
            aid: state.answer
            for aid, state in self.agent_states.items()
            if state.answer and not state.is_killed
        }

        log_stream_chunk(
            "orchestrator",
            "content",
            f"📊 Current state: {len(available_answers)} answers available\n",
            self.orchestrator_id,
        )
        yield StreamChunk(
            type="content",
            content=f"📊 Current state: {len(available_answers)} answers available\n",
            source=self.orchestrator_id,
        )

        # If no answers available, provide fallback with timeout explanation
        if len(available_answers) == 0:
            log_stream_chunk(
                "orchestrator",
                "error",
                "❌ No answers available from any agents due to timeout. No agents had enough time to provide responses.\n",
                self.orchestrator_id,
            )
            yield StreamChunk(
                type="content",
                content="❌ No answers available from any agents due to timeout. No agents had enough time to provide responses.\n",
                source=self.orchestrator_id,
            )
            self.workflow_phase = "presenting"
            log_stream_chunk("orchestrator", "done", None)
            yield StreamChunk(type="done")
            return

        # Determine best available agent for presentation
        current_votes = {
            aid: state.votes
            for aid, state in self.agent_states.items()
            if state.votes and not state.is_killed
        }

        self._selected_agent = self._determine_final_agent_from_votes(
            current_votes, available_answers
        )

        # Jump directly to get_final_presentation
        vote_results = self._get_vote_results()
        log_stream_chunk(
            "orchestrator",
            "content",
            f"🎯 Jumping to final presentation with {self._selected_agent} (selected despite timeout)\n",
            self.orchestrator_id,
        )
        yield StreamChunk(
            type="content",
            content=f"🎯 Jumping to final presentation with {self._selected_agent} (selected despite timeout)\n",
            source=self.orchestrator_id,
        )

        async for chunk in self.get_final_presentation(
            self._selected_agent, vote_results
        ):
            yield chunk

    def _determine_final_agent_from_votes(
        self, votes: Dict[str, Dict], agent_answers: Dict[str, str]
    ) -> str:
        """Determine which agent should present the final answer based on votes."""
        if not votes:
            # No votes yet, return first agent with an answer (earliest by generation time)
            return next(iter(agent_answers)) if agent_answers else None

        # Count votes for each agent
        vote_counts = {}
        for vote_data in votes.values():
            voted_for = vote_data.get("agent_id")
            if voted_for:
                vote_counts[voted_for] = vote_counts.get(voted_for, 0) + 1

        if not vote_counts:
            return next(iter(agent_answers)) if agent_answers else None

        # Find agents with maximum votes
        max_votes = max(vote_counts.values())
        tied_agents = [
            agent_id for agent_id, count in vote_counts.items() if count == max_votes
        ]

        # Break ties by agent registration order (order in agent_states dict)
        for agent_id in agent_answers.keys():
            if agent_id in tied_agents:
                return agent_id

        # Fallback to first tied agent
        return (
            tied_agents[0]
            if tied_agents
            else next(iter(agent_answers))
            if agent_answers
            else None
        )

    async def get_final_presentation(
        self, selected_agent_id: str, vote_results: Dict[str, Any]
    ) -> AsyncGenerator[StreamChunk, None]:
        """Ask the winning agent to present their final answer with voting context."""
        # Start tracking the final round
        self.coordination_tracker.start_final_round(selected_agent_id)
        
        if selected_agent_id not in self.agents:
            log_stream_chunk(
                "orchestrator", "error", f"Selected agent {selected_agent_id} not found"
            )
            yield StreamChunk(
                type="error", error=f"Selected agent {selected_agent_id} not found"
            )
            return

        agent = self.agents[selected_agent_id]

        # Copy all agents' snapshots to temp workspace to preserve context from coordination phase
        # This allows the agent to reference and access previous work
        temp_workspace_path = await self._copy_all_snapshots_to_temp_workspace(
            selected_agent_id
        )
        yield StreamChunk(
            type="debug",
            content=f"Restored workspace context for final presentation: {temp_workspace_path}",
            source=selected_agent_id,
        )

        # Prepare context about the voting
        vote_counts = vote_results.get("vote_counts", {})
        voter_details = vote_results.get("voter_details", {})
        is_tie = vote_results.get("is_tie", False)

        # Build voting summary -- note we only include the number of votes and reasons for the selected agent. There is no information about the distribution of votes beyond this.
        voting_summary = f"You received {vote_counts.get(selected_agent_id, 0)} vote(s)"
        if voter_details.get(selected_agent_id):
            reasons = [v["reason"] for v in voter_details[selected_agent_id]]
            voting_summary += f" with feedback: {'; '.join(reasons)}"

        if is_tie:
            voting_summary += " (tie-broken by registration order)"

        # Get all answers for context
        all_answers = {
            aid: s.answer for aid, s in self.agent_states.items() if s.answer
        }

        # Normalize workspace paths in both voting summary and all answers for final presentation. Use same function for consistency.
        normalized_voting_summary = self._normalize_workspace_paths_in_answers(
            {selected_agent_id: voting_summary}, selected_agent_id
        )[selected_agent_id]
        normalized_all_answers = self._normalize_workspace_paths_in_answers(
            all_answers, selected_agent_id
        )

        # Use MessageTemplates to build the presentation message
        presentation_content = self.message_templates.build_final_presentation_message(
            original_task=self.current_task or "Task coordination",
            vote_summary=normalized_voting_summary,
            all_answers=normalized_all_answers,
            selected_agent_id=selected_agent_id,
        )

        # Get agent's configurable system message using the standard interface
        agent_system_message = agent.get_configurable_system_message()

        # Build system message with workspace context if available
        base_system_message = self.message_templates.final_presentation_system_message(
            agent_system_message
        )

<<<<<<< HEAD
        # Change the status of all agents that were not selected to AgentStatus.COMPLETED
        for aid, state in self.agent_states.items():
            if aid != selected_agent_id:
                self.coordination_tracker.change_status(aid, AgentStatus.COMPLETED)

        self.coordination_tracker.set_final_agent(selected_agent_id, voting_summary, all_answers)
        
=======
>>>>>>> 8d58a5f4
        # Add workspace context information to system message if workspace was restored
        if agent.backend.filesystem_manager and temp_workspace_path:
            main_workspace = str(
                agent.backend.filesystem_manager.get_current_workspace()
            )
            temp_workspace = (
                str(agent.backend.filesystem_manager.agent_temporary_workspace)
                if agent.backend.filesystem_manager.agent_temporary_workspace
                else None
            )
            base_system_message += (
                "\n\n"
                + self.message_templates.filesystem_system_message(
                    main_workspace=main_workspace, temp_workspace=temp_workspace
                )
            )
            # Add special note that we must not just cite answers from the temp workspace but instead create a synthesized final answer
            base_system_message += "\n\nNote: When presenting the final answer, it is not sufficient to just read from existing temporary workspace files. Instead, you must write to your main workspace so that everything needed for the final answer is contained in your main workspace. This ensures the final answer is complete and self-contained."

        # Create conversation with system and user messages
        presentation_messages = [
            {
                "role": "system",
                "content": base_system_message,
            },
            {"role": "user", "content": presentation_content},
        ]
<<<<<<< HEAD
        
        # Store the final context in agent state for saving
        self.agent_states[selected_agent_id].last_context = {
            "messages": presentation_messages,
            "is_final": True,
            "vote_summary": voting_summary,
            "all_answers": all_answers,
            "complete_vote_results": vote_results,  # Include ALL vote data
            "vote_counts": vote_counts,
            "voter_details": voter_details,
            "all_votes": {aid: state.votes for aid, state in self.agent_states.items() if state.votes}  # All individual votes
        }
        
        log_stream_chunk("orchestrator", "status", f"🎤  [{selected_agent_id}] presenting final answer\n")
=======
        log_stream_chunk(
            "orchestrator",
            "status",
            f"🎤  [{selected_agent_id}] presenting final answer\n",
        )
>>>>>>> 8d58a5f4
        yield StreamChunk(
            type="status",
            content=f"🎤  [{selected_agent_id}] presenting final answer\n",
        )

        # Use agent's chat method with proper system message (reset chat for clean presentation)
        presentation_content = ""
<<<<<<< HEAD
        
        # Track final round iterations (each chunk is like an iteration)
        try:
            async for chunk in agent.chat(presentation_messages, reset_chat=True):
                # Start new iteration for this chunk
                self.coordination_tracker.start_new_iteration()
                # Use the same streaming approach as regular coordination
                if chunk.type == "content" and chunk.content:
                    presentation_content += chunk.content
                    log_stream_chunk("orchestrator", "content", chunk.content, selected_agent_id)
                    yield StreamChunk(
                        type="content", content=chunk.content, source=selected_agent_id
                    )
                elif chunk.type in [
                    "reasoning",
                    "reasoning_done",
                    "reasoning_summary",
                    "reasoning_summary_done",
                ]:
                    # Stream reasoning content with proper attribution (same as main coordination)
                    reasoning_chunk = StreamChunk(
                        type=chunk.type,
                        content=chunk.content,
                        source=selected_agent_id,
                        reasoning_delta=getattr(chunk, "reasoning_delta", None),
                        reasoning_text=getattr(chunk, "reasoning_text", None),
                        reasoning_summary_delta=getattr(
                            chunk, "reasoning_summary_delta", None
                        ),
                        reasoning_summary_text=getattr(
                            chunk, "reasoning_summary_text", None
                        ),
                        item_id=getattr(chunk, "item_id", None),
                        content_index=getattr(chunk, "content_index", None),
                        summary_index=getattr(chunk, "summary_index", None),
                    )
                    # Use the same format as main coordination for consistency
                    log_stream_chunk("orchestrator", chunk.type, chunk.content, selected_agent_id)
                    yield reasoning_chunk
                elif chunk.type == "backend_status":
                    import json

                    status_json = json.loads(chunk.content)
                    cwd = status_json["cwd"]
                    session_id = status_json["session_id"]
                    content = f"""Final Temp Working directory: {cwd}.
    Final Session ID: {session_id}.
    """

                    log_stream_chunk("orchestrator", "content", content, selected_agent_id)
                    yield StreamChunk(
                        type="content", content=content, source=selected_agent_id
                    )
                elif chunk.type == "mcp_status":
                    # Handle MCP status messages in final presentation
                    mcp_content = f"🔧 MCP: {chunk.content}"
                    log_stream_chunk("orchestrator", "content", mcp_content, selected_agent_id)
                    yield StreamChunk(
                        type="content", content=mcp_content, source=selected_agent_id
                    )

                elif chunk.type == "done":
                    # Save the final workspace snapshot (from final workspace directory)
                    final_answer = presentation_content.strip() if presentation_content.strip() else self.agent_states[selected_agent_id].answer  # fallback to stored answer if no content generated
                    final_context = self.agent_states[selected_agent_id].last_context if selected_agent_id in self.agent_states else None
                    await self._save_agent_snapshot(self._selected_agent, answer_content=final_answer, is_final=True, context_data=final_context)
                    
                    # Track the final answer in coordination tracker
                    self.coordination_tracker.set_final_answer(selected_agent_id, final_answer, snapshot_timestamp="final")
                    
                    log_stream_chunk("orchestrator", "done", None, selected_agent_id)
                    yield StreamChunk(type="done", source=selected_agent_id)
                elif chunk.type == "error":
                    log_stream_chunk("orchestrator", "error", chunk.error, selected_agent_id)
                    yield StreamChunk(
                        type="error", error=chunk.error, source=selected_agent_id
                    )
                # Pass through other chunk types as-is but with source
                else:
                    if hasattr(chunk, "source"):
                        log_stream_chunk("orchestrator", chunk.type, getattr(chunk, "content", ""), selected_agent_id)
                        yield StreamChunk(
                            type=chunk.type,
                            content=getattr(chunk, "content", ""),
                            source=selected_agent_id,
                            **{
                                k: v
                                for k, v in chunk.__dict__.items()
                                if k not in ["type", "content", "source"]
                            },
                        )
                    else:
                        log_stream_chunk("orchestrator", chunk.type, getattr(chunk, "content", ""), selected_agent_id)
                        yield StreamChunk(
                            type=chunk.type,
                            content=getattr(chunk, "content", ""),
                            source=selected_agent_id,
                            **{
                                k: v
                                for k, v in chunk.__dict__.items()
                                if k not in ["type", "content", "source"]
                            },
                        )

        finally:
            # Store the final presentation content for logging
            if presentation_content.strip():
                # Store the synthesized final answer
                self._final_presentation_content = presentation_content.strip()
            else:
                # If no content was generated, use the stored answer as fallback
                stored_answer = self.agent_states[selected_agent_id].answer
                if stored_answer:
                    fallback_content = f"\n📋 Using stored answer as final presentation:\n\n{stored_answer}"
                    log_stream_chunk("orchestrator", "content", fallback_content, selected_agent_id)
=======
        async for chunk in agent.chat(presentation_messages, reset_chat=True):
            # Use the same streaming approach as regular coordination
            if chunk.type == "content" and chunk.content:
                presentation_content += chunk.content
                log_stream_chunk(
                    "orchestrator", "content", chunk.content, selected_agent_id
                )
                yield StreamChunk(
                    type="content", content=chunk.content, source=selected_agent_id
                )
            elif chunk.type in [
                "reasoning",
                "reasoning_done",
                "reasoning_summary",
                "reasoning_summary_done",
            ]:
                # Stream reasoning content with proper attribution (same as main coordination)
                reasoning_chunk = StreamChunk(
                    type=chunk.type,
                    content=chunk.content,
                    source=selected_agent_id,
                    reasoning_delta=getattr(chunk, "reasoning_delta", None),
                    reasoning_text=getattr(chunk, "reasoning_text", None),
                    reasoning_summary_delta=getattr(
                        chunk, "reasoning_summary_delta", None
                    ),
                    reasoning_summary_text=getattr(
                        chunk, "reasoning_summary_text", None
                    ),
                    item_id=getattr(chunk, "item_id", None),
                    content_index=getattr(chunk, "content_index", None),
                    summary_index=getattr(chunk, "summary_index", None),
                )
                # Use the same format as main coordination for consistency
                log_stream_chunk(
                    "orchestrator", chunk.type, chunk.content, selected_agent_id
                )
                yield reasoning_chunk
            elif chunk.type == "backend_status":
                import json

                status_json = json.loads(chunk.content)
                cwd = status_json["cwd"]
                session_id = status_json["session_id"]
                content = f"""Final Temp Working directory: {cwd}.
Final Session ID: {session_id}.
"""

                log_stream_chunk("orchestrator", "content", content, selected_agent_id)
                yield StreamChunk(
                    type="content", content=content, source=selected_agent_id
                )
            elif chunk.type == "mcp_status":
                # Handle MCP status messages in final presentation
                mcp_content = f"🔧 MCP: {chunk.content}"
                log_stream_chunk(
                    "orchestrator", "content", mcp_content, selected_agent_id
                )
                yield StreamChunk(
                    type="content", content=mcp_content, source=selected_agent_id
                )

            elif chunk.type == "done":
                # Save the final workspace snapshot (from final workspace directory)
                final_answer = (
                    presentation_content.strip()
                    if presentation_content.strip()
                    else self.agent_states[selected_agent_id].answer
                )  # fallback to stored answer if no content generated
                await self._save_agent_snapshot(
                    self._selected_agent, answer_content=final_answer, is_final=True
                )
                log_stream_chunk("orchestrator", "done", None, selected_agent_id)
                yield StreamChunk(type="done", source=selected_agent_id)
            elif chunk.type == "error":
                log_stream_chunk(
                    "orchestrator", "error", chunk.error, selected_agent_id
                )
                yield StreamChunk(
                    type="error", error=chunk.error, source=selected_agent_id
                )
            # Pass through other chunk types as-is but with source
            else:
                if hasattr(chunk, "source"):
                    log_stream_chunk(
                        "orchestrator",
                        chunk.type,
                        getattr(chunk, "content", ""),
                        selected_agent_id,
                    )
>>>>>>> 8d58a5f4
                    yield StreamChunk(
                        type="content",
                        content=fallback_content,
                        source=selected_agent_id,
                    )
                    self._final_presentation_content = stored_answer
                else:
<<<<<<< HEAD
                    log_stream_chunk("orchestrator", "error", "\n❌ No content generated for final presentation and no stored answer available.", selected_agent_id)
=======
                    log_stream_chunk(
                        "orchestrator",
                        chunk.type,
                        getattr(chunk, "content", ""),
                        selected_agent_id,
                    )
>>>>>>> 8d58a5f4
                    yield StreamChunk(
                        type="content",
                        content="\n❌ No content generated for final presentation and no stored answer available.",
                        source=selected_agent_id,
                    )
                
            # Mark final round as completed
            self.coordination_tracker.change_status(selected_agent_id, AgentStatus.COMPLETED)

<<<<<<< HEAD
            # Save logs
            self.save_coordination_logs()
=======
        # Store the final presentation content for logging
        if presentation_content.strip():
            # Store the synthesized final answer
            self._final_presentation_content = presentation_content.strip()
        else:
            # If no content was generated, use the stored answer as fallback
            stored_answer = self.agent_states[selected_agent_id].answer
            if stored_answer:
                fallback_content = (
                    f"\n📋 Using stored answer as final presentation:\n\n{stored_answer}"
                )
                log_stream_chunk(
                    "orchestrator", "content", fallback_content, selected_agent_id
                )
                yield StreamChunk(
                    type="content",
                    content=fallback_content,
                    source=selected_agent_id,
                )
                self._final_presentation_content = stored_answer
            else:
                log_stream_chunk(
                    "orchestrator",
                    "error",
                    "\n❌ No content generated for final presentation and no stored answer available.",
                    selected_agent_id,
                )
                yield StreamChunk(
                    type="content",
                    content="\n❌ No content generated for final presentation and no stored answer available.",
                    source=selected_agent_id,
                )
>>>>>>> 8d58a5f4

    def _get_vote_results(self) -> Dict[str, Any]:
        """Get current vote results and statistics."""
        agent_answers = {
            aid: state.answer
            for aid, state in self.agent_states.items()
            if state.answer
        }
        votes = {
            aid: state.votes for aid, state in self.agent_states.items() if state.votes
        }

        # Count votes for each agent
        vote_counts = {}
        voter_details = {}

        for voter_id, vote_data in votes.items():
            voted_for = vote_data.get("agent_id")
            if voted_for:
                vote_counts[voted_for] = vote_counts.get(voted_for, 0) + 1
                if voted_for not in voter_details:
                    voter_details[voted_for] = []
                voter_details[voted_for].append(
                    {
                        "voter": voter_id,
                        "reason": vote_data.get("reason", "No reason provided"),
                    }
                )

        # Determine winner
        winner = None
        is_tie = False
        if vote_counts:
            max_votes = max(vote_counts.values())
            tied_agents = [
                agent_id
                for agent_id, count in vote_counts.items()
                if count == max_votes
            ]
            is_tie = len(tied_agents) > 1

            # Break ties by agent registration order
            for agent_id in agent_answers.keys():
                if agent_id in tied_agents:
                    winner = agent_id
                    break

            if not winner:
                winner = tied_agents[0] if tied_agents else None

        # Create agent mapping for anonymous display
        agent_mapping = {}
        for i, real_id in enumerate(sorted(agent_answers.keys()), 1):
            agent_mapping[f"agent{i}"] = real_id

        return {
            "vote_counts": vote_counts,
            "voter_details": voter_details,
            "winner": winner,
            "is_tie": is_tie,
            "total_votes": len(votes),
            "agents_with_answers": len(agent_answers),
            "agents_voted": len([v for v in votes.values() if v.get("agent_id")]),
            "agent_mapping": agent_mapping,
        }

    def _determine_final_agent_from_states(self) -> Optional[str]:
        """Determine final agent based on current agent states."""
        # Find agents with answers
        agents_with_answers = {
            aid: state.answer
            for aid, state in self.agent_states.items()
            if state.answer
        }

        if not agents_with_answers:
            return None

        # Return the first agent with an answer (by order in agent_states)
        return next(iter(agents_with_answers))

    async def _handle_followup(
        self, user_message: str, conversation_context: Optional[Dict[str, Any]] = None
    ) -> AsyncGenerator[StreamChunk, None]:
        """Handle follow-up questions after presenting final answer with conversation context."""
        # For now, acknowledge with context awareness
        # Future: implement full re-coordination with follow-up context

        if (
            conversation_context
            and len(conversation_context.get("conversation_history", [])) > 0
        ):
            log_stream_chunk(
                "orchestrator",
                "content",
                f"🤔 Thank you for your follow-up question in our ongoing conversation. I understand you're asking: '{user_message}'. Currently, the coordination is complete, but I can help clarify the answer or coordinate a new task that takes our conversation history into account.",
            )
            yield StreamChunk(
                type="content",
                content=f"🤔 Thank you for your follow-up question in our ongoing conversation. I understand you're asking: '{user_message}'. Currently, the coordination is complete, but I can help clarify the answer or coordinate a new task that takes our conversation history into account.",
            )
        else:
            log_stream_chunk(
                "orchestrator",
                "content",
                f"🤔 Thank you for your follow-up: '{user_message}'. The coordination is complete, but I can help clarify the answer or coordinate a new task if needed.",
            )
            yield StreamChunk(
                type="content",
                content=f"🤔 Thank you for your follow-up: '{user_message}'. The coordination is complete, but I can help clarify the answer or coordinate a new task if needed.",
            )

        log_stream_chunk("orchestrator", "done", None)
        yield StreamChunk(type="done")

    # =============================================================================
    # PUBLIC API METHODS
    # =============================================================================

    def add_agent(self, agent_id: str, agent: ChatAgent) -> None:
        """Add a new sub-agent to the orchestrator."""
        self.agents[agent_id] = agent
        self.agent_states[agent_id] = AgentState()

    def remove_agent(self, agent_id: str) -> None:
        """Remove a sub-agent from the orchestrator."""
        if agent_id in self.agents:
            del self.agents[agent_id]
        if agent_id in self.agent_states:
            del self.agent_states[agent_id]

    def get_status(self) -> Dict[str, Any]:
        """Get current orchestrator status."""
        # Calculate vote results
        vote_results = self._get_vote_results()

        return {
            "session_id": self.session_id,
            "workflow_phase": self.workflow_phase,
            "current_task": self.current_task,
            "selected_agent": self._selected_agent,
            "final_presentation_content": self._final_presentation_content,
            "vote_results": vote_results,
            "agents": {
                aid: {
                    "agent_status": agent.get_status(),
                    "coordination_state": {
                        "answer": state.answer,
                        "has_voted": state.has_voted,
                    },
                }
                for aid, (agent, state) in zip(
                    self.agents.keys(),
                    zip(self.agents.values(), self.agent_states.values()),
                )
            },
            "conversation_length": len(self.conversation_history),
        }

    def get_configurable_system_message(self) -> Optional[str]:
        """
        Get the configurable system message for the orchestrator.

        This can define how the orchestrator should coordinate agents, construct messages,
        handle conflicts, make decisions, etc. For example:
        - Custom voting strategies
        - Message construction templates
        - Conflict resolution approaches
        - Coordination workflow preferences

        Returns:
            Orchestrator's configurable system message if available, None otherwise
        """
        if self.config and hasattr(self.config, "get_configurable_system_message"):
            return self.config.get_configurable_system_message()
        elif self.config and hasattr(self.config, "custom_system_instruction"):
            return self.config.custom_system_instruction
        elif self.config and self.config.backend_params:
            # Check for backend-specific system prompts
            backend_params = self.config.backend_params
            if "system_prompt" in backend_params:
                return backend_params["system_prompt"]
            elif "append_system_prompt" in backend_params:
                return backend_params["append_system_prompt"]
        return None

    async def reset(self) -> None:
        """Reset orchestrator state for new task."""
        self.conversation_history.clear()
        self.current_task = None
        self.workflow_phase = "idle"
        self._coordination_messages.clear()
        self._selected_agent = None
        self._final_presentation_content = None

        # Reset agent states
        for state in self.agent_states.values():
            state.answer = None
            state.has_voted = False
            state.restart_pending = False
            state.is_killed = False
            state.timeout_reason = None

        # Reset orchestrator timeout tracking
        self.total_tokens = 0
        self.coordination_start_time = 0
        self.is_orchestrator_timeout = False
        self.timeout_reason = None

        # Clear coordination state
        self._active_streams = {}
        self._active_tasks = {}


# =============================================================================
# CONVENIENCE FUNCTIONS
# =============================================================================


def create_orchestrator(
    agents: List[tuple],
    orchestrator_id: str = "orchestrator",
    session_id: Optional[str] = None,
    config: Optional[AgentConfig] = None,
    snapshot_storage: Optional[str] = None,
    agent_temporary_workspace: Optional[str] = None,
) -> Orchestrator:
    """
    Create a MassGen orchestrator with sub-agents.

    Args:
        agents: List of (agent_id, ChatAgent) tuples
        orchestrator_id: Unique identifier for this orchestrator (default: "orchestrator")
        session_id: Optional session ID
        config: Optional AgentConfig for orchestrator customization
        snapshot_storage: Optional path to store agent workspace snapshots
        agent_temporary_workspace: Optional path for agent temporary workspaces (for Claude Code context sharing)

    Returns:
        Configured Orchestrator
    """
    agents_dict = {agent_id: agent for agent_id, agent in agents}

    return Orchestrator(
        agents=agents_dict,
        orchestrator_id=orchestrator_id,
        session_id=session_id,
        config=config,
        snapshot_storage=snapshot_storage,
        agent_temporary_workspace=agent_temporary_workspace,
    )<|MERGE_RESOLUTION|>--- conflicted
+++ resolved
@@ -155,17 +155,12 @@
         # Context sharing for agents with filesystem support
         self._snapshot_storage: Optional[str] = snapshot_storage
         self._agent_temporary_workspace: Optional[str] = agent_temporary_workspace
-<<<<<<< HEAD
         
         # Coordination tracking - always enabled for analysis/debugging
         self.coordination_tracker = CoordinationTracker()
         self.coordination_tracker.initialize_session(list(agents.keys()))
         
         # Create snapshot storage and workspace directories if specified
-=======
-
-        # Setup snapshot directory if provided (keep temp workspace setup as is)
->>>>>>> 8d58a5f4
         if snapshot_storage:
             self._snapshot_storage = snapshot_storage
             snapshot_path = Path(self._snapshot_storage)
@@ -385,10 +380,6 @@
             "🚀 Starting multi-agent coordination...\n\n",
             self.orchestrator_id,
         )
-<<<<<<< HEAD
-        log_stream_chunk("orchestrator", "content", "🚀 Starting multi-agent coordination...\n\n", self.orchestrator_id)
-=======
->>>>>>> 8d58a5f4
         yield StreamChunk(
             type="content",
             content="🚀 Starting multi-agent coordination...\n\n",
@@ -542,18 +533,9 @@
                     elif chunk_type == "result":
                         # Agent completed with result
                         result_type, result_data = chunk_data
-<<<<<<< HEAD
                         # Result ends the agent's current stream
                         completed_agent_ids.add(agent_id)
                         log_stream_chunk("orchestrator", f"result.{result_type}", result_data, agent_id)
-=======
-                        log_stream_chunk(
-                            "orchestrator",
-                            f"result.{result_type}",
-                            result_data,
-                            agent_id,
-                        )
->>>>>>> 8d58a5f4
 
                         # Emit agent completion status immediately upon result
                         yield StreamChunk(
@@ -570,13 +552,7 @@
                             # Get the context that was sent to this agent
                             agent_context = self.agent_states[agent_id].last_context if agent_id in self.agent_states else None
                             # Save snapshot (of workspace and answer) when agent provides new answer
-<<<<<<< HEAD
                             answer_timestamp = await self._save_agent_snapshot(agent_id, answer_content=result_data, context_data=agent_context)
-=======
-                            await self._save_agent_snapshot(
-                                agent_id, answer_content=result_data
-                            )
->>>>>>> 8d58a5f4
                             if agent and agent.backend.filesystem_manager:
                                 agent.backend.filesystem_manager.log_current_state(
                                     "after providing answer"
@@ -587,18 +563,15 @@
                             # Pass timestamp to coordination_tracker for mapping
                             self.coordination_tracker.add_agent_answer(agent_id, result_data, snapshot_timestamp=answer_timestamp)
                             reset_signal = True
-<<<<<<< HEAD
-                            
-                            # Track new answer event
-                            log_stream_chunk("orchestrator", "content", "✅ Answer provided\n", agent_id)
-=======
                             log_stream_chunk(
                                 "orchestrator",
                                 "content",
                                 "✅ Answer provided\n",
                                 agent_id,
                             )
->>>>>>> 8d58a5f4
+                            
+                            # Track new answer event
+                            log_stream_chunk("orchestrator", "content", "✅ Answer provided\n", agent_id)
                             yield StreamChunk(
                                 type="content",
                                 content=f"✅ Answer provided\n",
@@ -611,20 +584,11 @@
                             if self._check_restart_pending(agent_id):
                                 voted_for = result_data.get("agent_id", "<unknown>")
                                 reason = result_data.get("reason", "No reason provided")
-<<<<<<< HEAD
                                 # Track the ignored vote action
                                 self.coordination_tracker.track_agent_action(agent_id, ActionType.VOTE_IGNORED, 
                                     f"Voted for {voted_for} but ignored due to restart")
                                 # Save in coordination tracker that we waste a vote due to restart
                                 log_stream_chunk("orchestrator", "content", f"🔄 Vote for [{voted_for}] ignored (reason: {reason}) - restarting due to new answers", agent_id)
-=======
-                                log_stream_chunk(
-                                    "orchestrator",
-                                    "content",
-                                    f"🔄 Vote for [{voted_for}] ignored (reason: {reason}) - restarting due to new answers",
-                                    agent_id,
-                                )
->>>>>>> 8d58a5f4
                                 yield StreamChunk(
                                     type="content",
                                     content=f"🔄 Vote for [{voted_for}] ignored (reason: {reason}) - restarting due to new answers",
@@ -643,7 +607,6 @@
                                         "after voting"
                                     )
                                 voted_agents[agent_id] = result_data
-<<<<<<< HEAD
                                 # Pass timestamp to coordination_tracker for mapping
                                 self.coordination_tracker.add_agent_vote(agent_id, result_data, snapshot_timestamp=vote_timestamp)
                                 
@@ -651,14 +614,6 @@
                                 voted_for = result_data.get("agent_id", "<unknown>")
                                 reason = result_data.get("reason", "No reason provided")
                                 log_stream_chunk("orchestrator", "content", f"✅ Vote recorded for [{result_data['agent_id']}]", agent_id)
-=======
-                                log_stream_chunk(
-                                    "orchestrator",
-                                    "content",
-                                    f"✅ Vote recorded for [{result_data['agent_id']}]",
-                                    agent_id,
-                                )
->>>>>>> 8d58a5f4
                                 yield StreamChunk(
                                     type="content",
                                     content=f"✅ Vote recorded for [{result_data['agent_id']}]",
@@ -674,14 +629,7 @@
                         yield StreamChunk(
                             type="content", content=f"❌ {chunk_data}", source=agent_id
                         )
-<<<<<<< HEAD
                         log_stream_chunk("orchestrator", "agent_status", "completed", agent_id)
-=======
-                        # Emit agent completion status for errors too
-                        log_stream_chunk(
-                            "orchestrator", "agent_status", "completed", agent_id
-                        )
->>>>>>> 8d58a5f4
                         yield StreamChunk(
                             type="agent_status",
                             source=agent_id,
@@ -720,15 +668,9 @@
                         await self._close_agent_stream(agent_id, active_streams)
 
                 except Exception as e:
-<<<<<<< HEAD
                     self.coordination_tracker.track_agent_action(agent_id, ActionType.ERROR, f"Stream error - {e}")
                     completed_agent_ids.add(agent_id)
                     log_stream_chunk("orchestrator", "error", f"❌ Stream error - {e}", agent_id)
-=======
-                    log_stream_chunk(
-                        "orchestrator", "error", f"❌ Stream error - {e}", agent_id
-                    )
->>>>>>> 8d58a5f4
                     yield StreamChunk(
                         type="content",
                         content=f"❌ Stream error - {e}",
@@ -825,27 +767,16 @@
             )
         )
         return str(workspace_path) if workspace_path else None
-<<<<<<< HEAD
     
     async def _save_agent_snapshot(self, agent_id: str, answer_content: str = None, is_final: bool = False, context_data: Any = None) -> None:
-=======
-
-    async def _save_agent_snapshot(
-        self, agent_id: str, answer_content: str = None, is_final: bool = False
-    ) -> None:
->>>>>>> 8d58a5f4
         """
         Save a snapshot of an agent's working directory and answer with the same timestamp.
 
         Creates a timestamped directory structure:
         - agent_id/timestamp/workspace/ - Contains the workspace files
         - agent_id/timestamp/answer.txt - Contains the answer text
-<<<<<<< HEAD
         - agent_id/timestamp/context.txt - Contains the context used (if provided)
         
-=======
-
->>>>>>> 8d58a5f4
         Args:
             agent_id: ID of the agent
             answer_content: The answer content to save (if provided)
@@ -884,7 +815,6 @@
 
                     # Write the answer content
                     answer_file.write_text(answer_content)
-<<<<<<< HEAD
                     logger.info(f"[Orchestrator._save_agent_snapshot] Saved answer to {answer_file}")
                     
                     # Save context if provided
@@ -905,11 +835,6 @@
                         except Exception as ce:
                             logger.warning(f"[Orchestrator._save_agent_snapshot] Failed to save context for {agent_id}: {ce}")
                             
-=======
-                    logger.info(
-                        f"[Orchestrator._save_agent_snapshot] Saved answer to {answer_file}"
-                    )
->>>>>>> 8d58a5f4
             except Exception as e:
                 logger.warning(
                     f"[Orchestrator._save_agent_snapshot] Failed to save answer for {agent_id}: {e}"
@@ -924,7 +849,6 @@
                 timestamp=timestamp if not is_final else None, is_final=is_final
             )
         else:
-<<<<<<< HEAD
             logger.info(f"[Orchestrator._save_agent_snapshot] Agent {agent_id} does not have filesystem_manager")
         
         # Return the timestamp for tracking
@@ -1027,12 +951,6 @@
         
         return timestamp
     
-=======
-            logger.info(
-                f"[Orchestrator._save_agent_snapshot] Agent {agent_id} does not have filesystem_manager"
-            )
-
->>>>>>> 8d58a5f4
     async def _close_agent_stream(
         self, agent_id: str, active_streams: Dict[str, AsyncGenerator]
     ) -> None:
@@ -1271,14 +1189,10 @@
                 "num_answers": len(answers) if answers else 0,
             },
         )
-<<<<<<< HEAD
-        
-=======
 
         # Add periodic heartbeat logging for stuck agents
         logger.info(f"[Orchestrator] Agent {agent_id} starting execution loop...")
 
->>>>>>> 8d58a5f4
         # Initialize agent state
         self.agent_states[agent_id].is_killed = False
         self.agent_states[agent_id].timeout_reason = None
@@ -1364,15 +1278,12 @@
                     base_system_message=agent_system_message,
                 )
 
-<<<<<<< HEAD
             # Track all the context used for this agent execution
             self.coordination_tracker.track_agent_context(agent_id, answers, conversation.get("conversation_history", []), conversation)
             
             # Store the context in agent state for later use when saving snapshots
             self.agent_states[agent_id].last_context = conversation
             
-=======
->>>>>>> 8d58a5f4
             # Log the messages being sent to the agent with backend info
             backend_name = None
             if hasattr(agent, "backend") and hasattr(
@@ -2094,7 +2005,6 @@
             agent_system_message
         )
 
-<<<<<<< HEAD
         # Change the status of all agents that were not selected to AgentStatus.COMPLETED
         for aid, state in self.agent_states.items():
             if aid != selected_agent_id:
@@ -2102,8 +2012,6 @@
 
         self.coordination_tracker.set_final_agent(selected_agent_id, voting_summary, all_answers)
         
-=======
->>>>>>> 8d58a5f4
         # Add workspace context information to system message if workspace was restored
         if agent.backend.filesystem_manager and temp_workspace_path:
             main_workspace = str(
@@ -2131,7 +2039,6 @@
             },
             {"role": "user", "content": presentation_content},
         ]
-<<<<<<< HEAD
         
         # Store the final context in agent state for saving
         self.agent_states[selected_agent_id].last_context = {
@@ -2146,13 +2053,6 @@
         }
         
         log_stream_chunk("orchestrator", "status", f"🎤  [{selected_agent_id}] presenting final answer\n")
-=======
-        log_stream_chunk(
-            "orchestrator",
-            "status",
-            f"🎤  [{selected_agent_id}] presenting final answer\n",
-        )
->>>>>>> 8d58a5f4
         yield StreamChunk(
             type="status",
             content=f"🎤  [{selected_agent_id}] presenting final answer\n",
@@ -2160,7 +2060,6 @@
 
         # Use agent's chat method with proper system message (reset chat for clean presentation)
         presentation_content = ""
-<<<<<<< HEAD
         
         # Track final round iterations (each chunk is like an iteration)
         try:
@@ -2276,98 +2175,6 @@
                 if stored_answer:
                     fallback_content = f"\n📋 Using stored answer as final presentation:\n\n{stored_answer}"
                     log_stream_chunk("orchestrator", "content", fallback_content, selected_agent_id)
-=======
-        async for chunk in agent.chat(presentation_messages, reset_chat=True):
-            # Use the same streaming approach as regular coordination
-            if chunk.type == "content" and chunk.content:
-                presentation_content += chunk.content
-                log_stream_chunk(
-                    "orchestrator", "content", chunk.content, selected_agent_id
-                )
-                yield StreamChunk(
-                    type="content", content=chunk.content, source=selected_agent_id
-                )
-            elif chunk.type in [
-                "reasoning",
-                "reasoning_done",
-                "reasoning_summary",
-                "reasoning_summary_done",
-            ]:
-                # Stream reasoning content with proper attribution (same as main coordination)
-                reasoning_chunk = StreamChunk(
-                    type=chunk.type,
-                    content=chunk.content,
-                    source=selected_agent_id,
-                    reasoning_delta=getattr(chunk, "reasoning_delta", None),
-                    reasoning_text=getattr(chunk, "reasoning_text", None),
-                    reasoning_summary_delta=getattr(
-                        chunk, "reasoning_summary_delta", None
-                    ),
-                    reasoning_summary_text=getattr(
-                        chunk, "reasoning_summary_text", None
-                    ),
-                    item_id=getattr(chunk, "item_id", None),
-                    content_index=getattr(chunk, "content_index", None),
-                    summary_index=getattr(chunk, "summary_index", None),
-                )
-                # Use the same format as main coordination for consistency
-                log_stream_chunk(
-                    "orchestrator", chunk.type, chunk.content, selected_agent_id
-                )
-                yield reasoning_chunk
-            elif chunk.type == "backend_status":
-                import json
-
-                status_json = json.loads(chunk.content)
-                cwd = status_json["cwd"]
-                session_id = status_json["session_id"]
-                content = f"""Final Temp Working directory: {cwd}.
-Final Session ID: {session_id}.
-"""
-
-                log_stream_chunk("orchestrator", "content", content, selected_agent_id)
-                yield StreamChunk(
-                    type="content", content=content, source=selected_agent_id
-                )
-            elif chunk.type == "mcp_status":
-                # Handle MCP status messages in final presentation
-                mcp_content = f"🔧 MCP: {chunk.content}"
-                log_stream_chunk(
-                    "orchestrator", "content", mcp_content, selected_agent_id
-                )
-                yield StreamChunk(
-                    type="content", content=mcp_content, source=selected_agent_id
-                )
-
-            elif chunk.type == "done":
-                # Save the final workspace snapshot (from final workspace directory)
-                final_answer = (
-                    presentation_content.strip()
-                    if presentation_content.strip()
-                    else self.agent_states[selected_agent_id].answer
-                )  # fallback to stored answer if no content generated
-                await self._save_agent_snapshot(
-                    self._selected_agent, answer_content=final_answer, is_final=True
-                )
-                log_stream_chunk("orchestrator", "done", None, selected_agent_id)
-                yield StreamChunk(type="done", source=selected_agent_id)
-            elif chunk.type == "error":
-                log_stream_chunk(
-                    "orchestrator", "error", chunk.error, selected_agent_id
-                )
-                yield StreamChunk(
-                    type="error", error=chunk.error, source=selected_agent_id
-                )
-            # Pass through other chunk types as-is but with source
-            else:
-                if hasattr(chunk, "source"):
-                    log_stream_chunk(
-                        "orchestrator",
-                        chunk.type,
-                        getattr(chunk, "content", ""),
-                        selected_agent_id,
-                    )
->>>>>>> 8d58a5f4
                     yield StreamChunk(
                         type="content",
                         content=fallback_content,
@@ -2375,16 +2182,7 @@
                     )
                     self._final_presentation_content = stored_answer
                 else:
-<<<<<<< HEAD
                     log_stream_chunk("orchestrator", "error", "\n❌ No content generated for final presentation and no stored answer available.", selected_agent_id)
-=======
-                    log_stream_chunk(
-                        "orchestrator",
-                        chunk.type,
-                        getattr(chunk, "content", ""),
-                        selected_agent_id,
-                    )
->>>>>>> 8d58a5f4
                     yield StreamChunk(
                         type="content",
                         content="\n❌ No content generated for final presentation and no stored answer available.",
@@ -2394,43 +2192,8 @@
             # Mark final round as completed
             self.coordination_tracker.change_status(selected_agent_id, AgentStatus.COMPLETED)
 
-<<<<<<< HEAD
             # Save logs
             self.save_coordination_logs()
-=======
-        # Store the final presentation content for logging
-        if presentation_content.strip():
-            # Store the synthesized final answer
-            self._final_presentation_content = presentation_content.strip()
-        else:
-            # If no content was generated, use the stored answer as fallback
-            stored_answer = self.agent_states[selected_agent_id].answer
-            if stored_answer:
-                fallback_content = (
-                    f"\n📋 Using stored answer as final presentation:\n\n{stored_answer}"
-                )
-                log_stream_chunk(
-                    "orchestrator", "content", fallback_content, selected_agent_id
-                )
-                yield StreamChunk(
-                    type="content",
-                    content=fallback_content,
-                    source=selected_agent_id,
-                )
-                self._final_presentation_content = stored_answer
-            else:
-                log_stream_chunk(
-                    "orchestrator",
-                    "error",
-                    "\n❌ No content generated for final presentation and no stored answer available.",
-                    selected_agent_id,
-                )
-                yield StreamChunk(
-                    type="content",
-                    content="\n❌ No content generated for final presentation and no stored answer available.",
-                    source=selected_agent_id,
-                )
->>>>>>> 8d58a5f4
 
     def _get_vote_results(self) -> Dict[str, Any]:
         """Get current vote results and statistics."""
